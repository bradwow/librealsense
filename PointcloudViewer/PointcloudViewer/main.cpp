///////////////
// Compilers //
///////////////

#if defined(_MSC_VER)
    #define COMPILER_MSVC 1
#endif

#if defined(__GNUC__)
    #define COMPILER_GCC 1
    #define GCC_VERSION (__GNUC__ * 10000 + __GNUC_MINOR__ * 100 + __GNUC_PATCHLEVEL__)
#endif

#if defined(__clang__)
    #define COMPILER_CLANG 1
#endif

///////////////
// Platforms //
///////////////

#if defined(WIN32) || defined(_WIN32)
    #define PLATFORM_WINDOWS 1
#endif

#ifdef __APPLE__
    #define PLATFORM_OSX 1
#endif

#if defined(ANDROID)
    #define PLATFORM_ANDROID 1
#endif

#include <thread>
#include <chrono>
#include <vector>
#include <stdint.h>
#include <mutex>
#include <iostream>
#include "librealsense/rs.hpp"
#include "GfxUtil.h"

#if defined(PLATFORM_WINDOWS)

#include <GL\glew.h>
#include <GLFW\glfw3.h>

#elif defined(PLATFORM_OSX)

#include "glfw3.h"

#define GLFW_EXPOSE_NATIVE_COCOA
#define GLFW_EXPOSE_NATIVE_NSGL
#include "glfw3native.h"
#include <OpenGL/gl3.h>
<<<<<<< HEAD
#elif __linux__
#include <GLFW/glfw3.h>
=======

>>>>>>> e1b777b4
#endif

GLFWwindow * window;

std::string vertShader = R"(#version 330 core
    layout(location = 0) in vec3 position;
    out vec2 texCoord;
    void main()
    {
        gl_Position = vec4(position, 1);
        texCoord = (position.xy + vec2(1,1)) / 2.0;
    }
)";

std::string fragShader = R"(#version 330 core
    uniform sampler2D u_image;
    in vec2 texCoord;
    out vec3 color;
    void main()
    {
        color = texture(u_image, texCoord.st * vec2(1.0, -1.0)).rgb;
    }
)";

static const GLfloat g_quad_vertex_buffer_data[] =
{
    1.0f, 1.0f, 0.0f,
    -1.0f, 1.0f, 0.0f,
    1.0f,  -1.0f, 0.0f,
    1.0f,  -1.0f, 0.0f,
    -1.0f, 1.0f, 0.0f,
    -1.0f, -1.0f, 0.0f,
};

GLuint rgbTextureHandle;
GLuint depthTextureHandle;
GLuint imageUniformHandle;

// Compute field of view angles in degrees from rectified intrinsics
inline float GetAsymmetricFieldOfView(int imageSize, float focalLength, float principalPoint)
{ 
	return (atan2f(principalPoint + 0.5f, focalLength) + atan2f(imageSize - principalPoint - 0.5f, focalLength)) * 180.0f / (float)M_PI;
}

int main(int argc, const char * argv[]) try
{
    uint64_t frameCount = 0;
    
    if (!glfwInit())
    {
        fprintf( stderr, "Failed to initialize GLFW\n" );
        return -1;
    }
    
#if defined(PLATFORM_OSX)
    glfwWindowHint(GLFW_SAMPLES, 2);
    glfwWindowHint(GLFW_CONTEXT_VERSION_MAJOR, 3);
    glfwWindowHint(GLFW_CONTEXT_VERSION_MINOR, 3);
    glfwWindowHint(GLFW_OPENGL_FORWARD_COMPAT, GL_TRUE);
    glfwWindowHint(GLFW_OPENGL_PROFILE, GLFW_OPENGL_CORE_PROFILE);
#endif
    
    window = glfwCreateWindow(1280, 480, "R200 Pointcloud", NULL, NULL);
    
    if (!window)
    {
        std::cout << "Failed to open GLFW window\n" << std::endl;
        glfwTerminate();
        std::exit( EXIT_FAILURE );
    }
    
    glfwMakeContextCurrent(window);
#if defined(PLATFORM_WINDOWS)
	glewInit();
#endif
    
    glfwSetWindowSizeCallback(window,
                              [](GLFWwindow* window, int width, int height)
                              {
                                  glViewport(0, 0, width, height);
                              });
    
    glfwSetKeyCallback (window,
                        [](GLFWwindow * window, int key, int, int action, int mods)
                        {
                           if (action == GLFW_PRESS)
                           {
                               if (key == GLFW_KEY_ESCAPE)
                               {
                                   glfwSetWindowShouldClose(window, 1);
                               }
                           }
                        });
    
	rs::context realsenseContext;
	rs::camera camera;

	// Init RealSense R200 Camera -------------------------------------------  
    if (realsenseContext.get_camera_count() == 0)
    { 
        std::cout << "Error: no cameras detected. Is it plugged in?" << std::endl;
		return EXIT_FAILURE;
    }

	for (int i = 0; i < realsenseContext.get_camera_count(); ++i)
    {
        std::cout << "Found Camera At Index: " << i << std::endl;
                
		camera = realsenseContext.get_camera(i);

        camera.enable_stream(RS_STREAM_DEPTH);
        camera.enable_stream(RS_STREAM_RGB);
        camera.configure_streams();
             
		float hFov = GetAsymmetricFieldOfView(
			camera.get_stream_property_i(RS_STREAM_DEPTH, RS_IMAGE_SIZE_X),
			camera.get_stream_property_f(RS_STREAM_DEPTH, RS_FOCAL_LENGTH_X),
			camera.get_stream_property_f(RS_STREAM_DEPTH, RS_PRINCIPAL_POINT_X));
		float vFov = GetAsymmetricFieldOfView(
			camera.get_stream_property_i(RS_STREAM_DEPTH, RS_IMAGE_SIZE_Y),
			camera.get_stream_property_f(RS_STREAM_DEPTH, RS_FOCAL_LENGTH_Y),
			camera.get_stream_property_f(RS_STREAM_DEPTH, RS_PRINCIPAL_POINT_Y));
        std::cout << "Computed FoV: " << hFov << " x " << vFov << std::endl;
                                
		camera.start_stream(RS_STREAM_DEPTH, 628, 469, 0, RS_FRAME_FORMAT_Z16);
		camera.start_stream(RS_STREAM_RGB, 640, 480, 30, RS_FRAME_FORMAT_YUYV);
    }
    // ----------------------------------------------------------------
    
    // Remapped colors...
    rgbTextureHandle = CreateTexture(640, 480, GL_RGB);     // Normal RGB
    depthTextureHandle = CreateTexture(628, 468, GL_RGB);   // Depth to RGB remap
    
    GLuint quad_VertexArrayID;
    glGenVertexArrays(1, &quad_VertexArrayID);
    glBindVertexArray(quad_VertexArrayID);
    
    GLuint quadVBO;
    glGenBuffers(1, &quadVBO);
    glBindBuffer(GL_ARRAY_BUFFER, quadVBO);
    glBufferData(GL_ARRAY_BUFFER, sizeof(g_quad_vertex_buffer_data), g_quad_vertex_buffer_data, GL_STATIC_DRAW);
    
    // Create and compile our GLSL program from the shaders
    GLuint fullscreenTextureProg = CreateGLProgram(vertShader, fragShader);
    imageUniformHandle = glGetUniformLocation(fullscreenTextureProg, "u_image");
    
    while(!glfwWindowShouldClose(window))
    {
        glfwPollEvents();
        
        glClearColor(0.15f, 0.15f, 0.15f, 1);
        glClear(GL_COLOR_BUFFER_BIT);
        
        glfwMakeContextCurrent(window);
    
        int width, height;
        glfwGetWindowSize(window, &width, &height);

        
        if (camera && camera.is_streaming())
        {
            glViewport(0, 0, width, height);
			auto depthImage = camera.get_depth_image();
            static uint8_t depthColoredHistogram[628 * 468 * 3];
            ConvertDepthToRGBUsingHistogram(depthColoredHistogram, depthImage, 628, 468, 0.1f, 0.625f);
            drawTexture(fullscreenTextureProg, quadVBO, imageUniformHandle, depthTextureHandle, depthColoredHistogram, 628, 468, GL_RGB, GL_UNSIGNED_BYTE);
            
            glViewport(width / 2, 0, width, height);
			auto colorImage = camera.get_color_image();
            drawTexture(fullscreenTextureProg, quadVBO, imageUniformHandle, rgbTextureHandle, colorImage, 640, 480, GL_RGB, GL_UNSIGNED_BYTE);
        }
        
        frameCount++;
        
        glfwSwapBuffers(window);
        CHECK_GL_ERROR();
        
        std::this_thread::sleep_for(std::chrono::milliseconds(16)); // 16 fps
        
    }
    
    glfwTerminate();
    return 0;
    
}
catch (const std::exception & e)
{
	std::cerr << "Caught exception: " << e.what() << std::endl;
	return EXIT_FAILURE;
}<|MERGE_RESOLUTION|>--- conflicted
+++ resolved
@@ -27,8 +27,8 @@
     #define PLATFORM_OSX 1
 #endif
 
-#if defined(ANDROID)
-    #define PLATFORM_ANDROID 1
+#if defined(__linux__)
+    #define PLATFORM_LINUX 1
 #endif
 
 #include <thread>
@@ -53,12 +53,10 @@
 #define GLFW_EXPOSE_NATIVE_NSGL
 #include "glfw3native.h"
 #include <OpenGL/gl3.h>
-<<<<<<< HEAD
-#elif __linux__
+
+#elif defined(PLATFORM_LINUX)
 #include <GLFW/glfw3.h>
-=======
-
->>>>>>> e1b777b4
+
 #endif
 
 GLFWwindow * window;
