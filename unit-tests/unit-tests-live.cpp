// License: Apache 2.0. See LICENSE file in root directory.
// Copyright(c) 2015 Intel Corporation. All Rights Reserved.

/////////////////////////////////////////////////////////////////////////////////////////////////////////////
// This set of tests is valid for any number and combination of RealSense cameras, including R200 and F200 //
/////////////////////////////////////////////////////////////////////////////////////////////////////////////

#include <cmath>
#include "unit-tests-common.h"
#include <librealsense/rs2_advanced_mode.hpp>
#include "../src/ds5/ds5-active.h"
#include "../src/ds5/ds5-rolling-shutter.h"

using namespace rs2;
using namespace librealsense;

# define SECTION_FROM_TEST_NAME space_to_underscore(Catch::getCurrentContext().getResultCapture()->getCurrentTestName()).c_str()
//// disable in one place options that are sensitive to frame content
//// this is done to make sure unit-tests are deterministic
void disable_sensitive_options_for(sensor& dev)
{
    if (dev.supports(RS2_OPTION_ERROR_POLLING_ENABLED))
        REQUIRE_NOTHROW(dev.set_option(RS2_OPTION_ERROR_POLLING_ENABLED, 0));

    if (dev.supports(RS2_OPTION_ENABLE_AUTO_EXPOSURE))
        REQUIRE_NOTHROW(dev.set_option(RS2_OPTION_ENABLE_AUTO_EXPOSURE, 0));

    if (dev.supports(RS2_OPTION_EXPOSURE))
    {
        auto range = dev.get_option_range(RS2_OPTION_EXPOSURE);
        REQUIRE_NOTHROW(dev.set_option(RS2_OPTION_EXPOSURE, range.def));
    }
}

void disable_sensitive_options_for(rs2::device& dev)
{
    for (auto&& s : dev.query_sensors())
        disable_sensitive_options_for(s);
}

TEST_CASE("Device metadata enumerates correctly", "[live]")
{
    rs2::context ctx;
    if (make_context(SECTION_FROM_TEST_NAME, &ctx))
    {       // Require at least one device to be plugged in
        std::vector<rs2::device> list;
        REQUIRE_NOTHROW(list = ctx.query_devices());
        REQUIRE(list.size() > 0);

        // For each device
        for (auto&& dev : list)
        {
            SECTION("supported device metadata strings are nonempty, unsupported ones throw")
            {
                for (auto j = 0; j < RS2_CAMERA_INFO_COUNT; ++j) {
                    auto is_supported = false;
                    REQUIRE_NOTHROW(is_supported = dev.supports(rs2_camera_info(j)));
                    if (is_supported) REQUIRE(dev.get_info(rs2_camera_info(j)) != nullptr);
                    else REQUIRE_THROWS_AS(dev.get_info(rs2_camera_info(j)), error);
                }
            }
        }

    }
}


////////////////////////////////////////////////////////////
////// Test basic streaming functionality //
////////////////////////////////////////////////////////////
TEST_CASE("Start-Stop stream sequence", "[live]")
{
    // Require at least one device to be plugged in
    rs2::context ctx;
    if (make_context(SECTION_FROM_TEST_NAME, &ctx))
    {

        std::vector<sensor> list;
        REQUIRE_NOTHROW(list = ctx.query_all_sensors());
        REQUIRE(list.size() > 0);

        util::config config;
        REQUIRE_NOTHROW(config.enable_all(rs2::preset::best_quality));

        // For each device
        for (auto&& dev : list)
        {
            disable_sensitive_options_for(dev);

            // Configure all supported streams to run at 30 frames per second
            rs2::util::config::multistream streams;
            REQUIRE_NOTHROW(streams = config.open(ctx.get_sensor_parent(dev)));

            for (auto i = 0; i < 5; i++)
            {
                // Test sequence
                REQUIRE_NOTHROW(streams.start([](rs2::frame fref) {}));
                REQUIRE_NOTHROW(streams.stop());
            }

            config.disable_all();
        }
    }
}

///////////////////////////////////////
////// Calibration information tests //
///////////////////////////////////////

TEST_CASE("no extrinsic transformation between a stream and itself", "[live]")
{
    // Require at least one device to be plugged in
    rs2::context ctx;
    if (make_context(SECTION_FROM_TEST_NAME, &ctx))
    {
        std::vector<sensor> list;
        REQUIRE_NOTHROW(list = ctx.query_all_sensors());
        const size_t device_count = list.size();
        REQUIRE(device_count > 0);

        // For each device
        for (auto&& dev : list)
        {
            rs2_extrinsics extrin;
            try {
                extrin = ctx.get_extrinsics(dev, dev);
            }
            catch (error &e) {
                // if device isn't calibrated, get_extrinsics must error out (according to old comment. Might not be true under new API)
                WARN(e.what());
                continue;
            }

            require_identity_matrix(extrin.rotation);
            require_zero_vector(extrin.translation);
        }
    }
}

TEST_CASE("extrinsic transformation between two streams is a rigid transform", "[live]")
{
    // Require at least one device to be plugged in
    rs2::context ctx;
    if (make_context(SECTION_FROM_TEST_NAME, &ctx))
    {
        std::vector<sensor> list;
        REQUIRE_NOTHROW(list = ctx.query_all_sensors());
        const size_t device_count = list.size();
        REQUIRE(device_count > 0);

        // For each device
        for (int i = 0; i < device_count; ++i)
        {
            auto dev = list[i];
            auto adj_devices = ctx.get_sensor_parent(dev).query_sensors();
            //REQUIRE(dev != nullptr);

            // For every pair of streams
            for (auto j = 0; j < adj_devices.size(); ++j)
            {
                for (int k = j + 1; k < adj_devices.size(); ++k)
                {
                    // Extrinsics from A to B should have an orthonormal 3x3 rotation matrix and a translation vector of magnitude less than 10cm
                    rs2_extrinsics a_to_b;

                    try {
                        a_to_b = ctx.get_extrinsics(adj_devices[j], adj_devices[k]);
                    }
                    catch (error &e) {
                        WARN(e.what());
                        continue;
                    }

                    require_rotation_matrix(a_to_b.rotation);
                    REQUIRE(vector_length(a_to_b.translation) < 0.1f);

                    // Extrinsics from B to A should be the inverse of extrinsics from A to B
                    rs2_extrinsics b_to_a;
                    REQUIRE_NOTHROW(b_to_a = ctx.get_extrinsics(adj_devices[k], adj_devices[j]));

                    require_transposed(a_to_b.rotation, b_to_a.rotation);
                    REQUIRE(b_to_a.rotation[0] * a_to_b.translation[0] + b_to_a.rotation[3] * a_to_b.translation[1] + b_to_a.rotation[6] * a_to_b.translation[2] == Approx(-b_to_a.translation[0]));
                    REQUIRE(b_to_a.rotation[1] * a_to_b.translation[0] + b_to_a.rotation[4] * a_to_b.translation[1] + b_to_a.rotation[7] * a_to_b.translation[2] == Approx(-b_to_a.translation[1]));
                    REQUIRE(b_to_a.rotation[2] * a_to_b.translation[0] + b_to_a.rotation[5] * a_to_b.translation[1] + b_to_a.rotation[8] * a_to_b.translation[2] == Approx(-b_to_a.translation[2]));
                }
            }
        }
    }
}

TEST_CASE("extrinsic transformations are transitive", "[live]")
{
    // Require at least one device to be plugged in
    rs2::context ctx;
    if (make_context(SECTION_FROM_TEST_NAME, &ctx))
    {
        std::vector<sensor> list;
        REQUIRE_NOTHROW(list = ctx.query_all_sensors());
        REQUIRE(list.size() > 0);

        // For each device
        for (auto&& dev : list)
        {
            auto adj_devices = ctx.get_sensor_parent(dev).query_sensors();

            // For every set of subdevices
            for (auto a = 0; a < adj_devices.size(); ++a)
            {
                for (auto b = 0; b < adj_devices.size(); ++b)
                {
                    for (auto c = 0; c < adj_devices.size(); ++c)
                    {
                        // Require that the composition of a_to_b and b_to_c is equal to a_to_c
                        rs2_extrinsics a_to_b, b_to_c, a_to_c;

                        try {
                            a_to_b = ctx.get_extrinsics(adj_devices[a], adj_devices[b]);
                            b_to_c = ctx.get_extrinsics(adj_devices[b], adj_devices[c]);
                            a_to_c = ctx.get_extrinsics(adj_devices[a], adj_devices[c]);
                        }
                        catch (error &e)
                        {
                            WARN(e.what());
                            continue;
                        }

                        // a_to_c.rotation == a_to_b.rotation * b_to_c.rotation
                        REQUIRE(a_to_c.rotation[0] == Approx(a_to_b.rotation[0] * b_to_c.rotation[0] + a_to_b.rotation[3] * b_to_c.rotation[1] + a_to_b.rotation[6] * b_to_c.rotation[2]));
                        REQUIRE(a_to_c.rotation[2] == Approx(a_to_b.rotation[2] * b_to_c.rotation[0] + a_to_b.rotation[5] * b_to_c.rotation[1] + a_to_b.rotation[8] * b_to_c.rotation[2]));
                        REQUIRE(a_to_c.rotation[1] == Approx(a_to_b.rotation[1] * b_to_c.rotation[0] + a_to_b.rotation[4] * b_to_c.rotation[1] + a_to_b.rotation[7] * b_to_c.rotation[2]));
                        REQUIRE(a_to_c.rotation[3] == Approx(a_to_b.rotation[0] * b_to_c.rotation[3] + a_to_b.rotation[3] * b_to_c.rotation[4] + a_to_b.rotation[6] * b_to_c.rotation[5]));
                        REQUIRE(a_to_c.rotation[4] == Approx(a_to_b.rotation[1] * b_to_c.rotation[3] + a_to_b.rotation[4] * b_to_c.rotation[4] + a_to_b.rotation[7] * b_to_c.rotation[5]));
                        REQUIRE(a_to_c.rotation[5] == Approx(a_to_b.rotation[2] * b_to_c.rotation[3] + a_to_b.rotation[5] * b_to_c.rotation[4] + a_to_b.rotation[8] * b_to_c.rotation[5]));
                        REQUIRE(a_to_c.rotation[6] == Approx(a_to_b.rotation[0] * b_to_c.rotation[6] + a_to_b.rotation[3] * b_to_c.rotation[7] + a_to_b.rotation[6] * b_to_c.rotation[8]));
                        REQUIRE(a_to_c.rotation[7] == Approx(a_to_b.rotation[1] * b_to_c.rotation[6] + a_to_b.rotation[4] * b_to_c.rotation[7] + a_to_b.rotation[7] * b_to_c.rotation[8]));
                        REQUIRE(a_to_c.rotation[8] == Approx(a_to_b.rotation[2] * b_to_c.rotation[6] + a_to_b.rotation[5] * b_to_c.rotation[7] + a_to_b.rotation[8] * b_to_c.rotation[8]));

                        // a_to_c.translation = a_to_b.transform(b_to_c.translation)
                        REQUIRE(a_to_c.translation[0] == Approx(a_to_b.rotation[0] * b_to_c.translation[0] + a_to_b.rotation[3] * b_to_c.translation[1] + a_to_b.rotation[6] * b_to_c.translation[2] + a_to_b.translation[0]));
                        REQUIRE(a_to_c.translation[1] == Approx(a_to_b.rotation[1] * b_to_c.translation[0] + a_to_b.rotation[4] * b_to_c.translation[1] + a_to_b.rotation[7] * b_to_c.translation[2] + a_to_b.translation[1]));
                        REQUIRE(a_to_c.translation[2] == Approx(a_to_b.rotation[2] * b_to_c.translation[0] + a_to_b.rotation[5] * b_to_c.translation[1] + a_to_b.rotation[8] * b_to_c.translation[2] + a_to_b.translation[2]));
                    }
                }
            }
        }
    }
}

TEST_CASE("check width and height of stream intrinsics", "[live]")
{
    rs2::context ctx;
    if (make_context(SECTION_FROM_TEST_NAME, &ctx))
    {
        std::vector<sensor> list;
        REQUIRE_NOTHROW(list = ctx.query_all_sensors());
        REQUIRE(list.size() > 0);

        for (auto&& dev : list)
        {
            auto module_name = dev.get_info(RS2_CAMERA_INFO_NAME);
            // TODO: if FE
<<<<<<< HEAD
            std::vector<stream_profile> stream_profiles;
            REQUIRE_NOTHROW(stream_profiles = dev.get_stream_profiles());
=======
            std::vector<rs2::stream_profile> stream_profiles;
            REQUIRE_NOTHROW(stream_profiles = dev.get_stream_modes());
>>>>>>> 744ccde0
            REQUIRE(stream_profiles.size() > 0);

            // for each stream profile provided:
            for (auto&& profile : stream_profiles)
            {
                if (auto video = profile.as<video_stream_profile>())
                {
                    rs2_intrinsics intrin;
                    REQUIRE_NOTHROW(intrin = video.get_intrinsics());

                    // Intrinsic width/height must match width/height of streaming mode we requested
                    REQUIRE(intrin.width == video.width());
                    REQUIRE(intrin.height == video.height());
                }
            }
        }
    }
}

// break up
TEST_CASE("streaming modes sanity check", "[live]")
{
    // Require at least one device to be plugged in
    rs2::context ctx;
    if (make_context(SECTION_FROM_TEST_NAME, &ctx))
    {
        std::vector<sensor> list;
        REQUIRE_NOTHROW(list = ctx.query_all_sensors());
        REQUIRE(list.size() > 0);

        // For each device
        for (auto&& dev : list)
        {
            disable_sensitive_options_for(dev);

            // make sure they provide at least one streaming mode
<<<<<<< HEAD
            std::vector<stream_profile> stream_profiles;
            REQUIRE_NOTHROW(stream_profiles = dev.get_stream_profiles());
=======
            std::vector<rs2::stream_profile> stream_profiles;
            REQUIRE_NOTHROW(stream_profiles = dev.get_stream_modes());
>>>>>>> 744ccde0
            REQUIRE(stream_profiles.size() > 0);

            // for each stream profile provided:
            for (auto profile : stream_profiles) {
                SECTION("check stream profile settings are sane") 
                {
                    // require that the settings are sane
                    REQUIRE(profile.format() > RS2_FORMAT_ANY);
                    REQUIRE(profile.format() < RS2_FORMAT_COUNT);
                    REQUIRE(profile.fps() >= 2);
                    REQUIRE(profile.fps() <= 300);

                    if (auto video = profile.as<video_stream_profile>())
                    {
                        REQUIRE(video.width() >= 320);
                        REQUIRE(video.width() <= 1920);
                        REQUIRE(video.height() >= 180);
                        REQUIRE(video.height() <= 1080);
                    }

                    // require that we can start streaming this mode
                    REQUIRE_NOTHROW(dev.open({ profile }));
                    // TODO: make callback confirm stream format/dimensions/framerate
                    REQUIRE_NOTHROW(dev.start([](rs2::frame fref) {}));

                    // Require that we can disable the stream afterwards
                    REQUIRE_NOTHROW(dev.stop());
                    REQUIRE_NOTHROW(dev.close());
                }
                SECTION("check stream intrinsics are sane") {
                    if (auto video = profile.as<video_stream_profile>())
                    {
                        rs2_intrinsics intrin;
                        REQUIRE_NOTHROW(intrin = video.get_intrinsics());

                        // Intrinsic width/height must match width/height of streaming mode we requested
                        REQUIRE(intrin.width == video.width());
                        REQUIRE(intrin.height == video.height());

                        // Principal point must be within center 20% of image
                        REQUIRE(intrin.ppx > video.width() * 0.4f);
                        REQUIRE(intrin.ppx < video.width() * 0.6f);
                        REQUIRE(intrin.ppy > video.height() * 0.4f);
                        REQUIRE(intrin.ppy < video.height() * 0.6f);

                        // Focal length must be nonnegative (todo - Refine requirements based on known expected FOV)
                        REQUIRE(intrin.fx > 0.0f);
                        REQUIRE(intrin.fy > 0.0f);
                    }
                }
            }
        }
    }
}

TEST_CASE("motion profiles sanity", "[live]")
{
    rs2::context ctx;
    if (make_context(SECTION_FROM_TEST_NAME, &ctx))
    {
        std::vector<sensor> list;
        REQUIRE_NOTHROW(list = ctx.query_all_sensors());
        REQUIRE(list.size() > 0);

        // For each device
        for (auto&& dev : list)
        {
            disable_sensitive_options_for(dev);

            // make sure they provide at least one streaming mode
<<<<<<< HEAD
            std::vector<stream_profile> stream_profiles;
            REQUIRE_NOTHROW(stream_profiles = dev.get_stream_profiles());
=======
            std::vector<rs2::stream_profile> stream_profiles;
            REQUIRE_NOTHROW(stream_profiles = dev.get_stream_modes());
>>>>>>> 744ccde0
            REQUIRE(stream_profiles.size() > 0);

            // for each stream profile provided:
            for (auto profile : stream_profiles)
            {
                SECTION("check motion intrisics") {

                    auto stream = profile.stream_type();
                    rs2_motion_device_intrinsic mm_int;

                    CAPTURE(stream);

                    if (stream != RS2_STREAM_ACCEL && stream != RS2_STREAM_GYRO)
                    {
                        REQUIRE_THROWS(dev.get_motion_intrinsics(stream));
                    }
                    else
                    {
                        REQUIRE_NOTHROW(mm_int = dev.get_motion_intrinsics(stream));

                        for (int j = 0; j < 3; j++)
                        {
                            auto scale = mm_int.data[j][j];
                            CAPTURE(scale);
                            // Make sure scale value is "sane"
                            // We don't expect Motion Device to require adjustment of more then 20%
                            REQUIRE(scale > 0.8);
                            REQUIRE(scale < 1.2);

                            auto bias = mm_int.data[0][3];
                            CAPTURE(bias);
                            // Make sure bias is "sane"
                            REQUIRE(bias > -0.5);
                            REQUIRE(bias < 0.5);
                        }
                    }
                }
            }
        }
    }
}

TEST_CASE("check option API", "[live][options]")
{
    // Require at least one device to be plugged in
    rs2::context ctx;
    if (make_context(SECTION_FROM_TEST_NAME, &ctx))
    {
        std::vector<sensor> list;
        REQUIRE_NOTHROW(list = ctx.query_all_sensors());
        REQUIRE(list.size() > 0);

        // for each device
        for (auto&& dev : list)
        {

            // for each option
            for (auto i = 0; i < RS2_OPTION_COUNT; ++i) {
                auto opt = rs2_option(i);
                bool is_opt_supported;
                REQUIRE_NOTHROW(is_opt_supported = dev.supports(opt));


                SECTION("Ranges are sane")
                {
                    if (!is_opt_supported)
                    {
                        REQUIRE_THROWS_AS(dev.get_option_range(opt), error);
                    }
                    else
                    {
                        rs2::option_range range;
                        REQUIRE_NOTHROW(range = dev.get_option_range(opt));

                        // a couple sanity checks
                        REQUIRE(range.min < range.max);
                        REQUIRE(range.min + range.step <= range.max);
                        REQUIRE(range.step > 0);
                        REQUIRE(range.def <= range.max);
                        REQUIRE(range.min <= range.def);

                        // TODO: check that range.def == range.min + k*range.step for some k?
                        // TODO: some sort of bounds checking against constants?
                    }
                }
                SECTION("get_option returns a legal value")
                {
                    if (!is_opt_supported)
                    {
                        REQUIRE_THROWS_AS(dev.get_option(opt), error);
                    }
                    else
                    {
                        auto range = dev.get_option_range(opt);
                        float value;
                        REQUIRE_NOTHROW(value = dev.get_option(opt));

                        // value in range. Do I need to account for epsilon in lt[e]/gt[e] comparisons?
                        REQUIRE(value >= range.min);
                        REQUIRE(value <= range.max);

                        // value doesn't change between two gets (if no additional threads are calling set)
                        REQUIRE(dev.get_option(opt) == Approx(value));

                        // REQUIRE(value == Approx(range.def)); // Not sure if this is a reasonable check
                        // TODO: make sure value == range.min + k*range.step for some k?
                    }
                }
                SECTION("set opt doesn't like bad values") {
                    if (!is_opt_supported)
                    {
                        REQUIRE_THROWS_AS(dev.set_option(opt, 1), error);
                    }
                    else
                    {
                        auto range = dev.get_option_range(opt);

                        // minimum should work, as should maximum
                        REQUIRE_NOTHROW(dev.set_option(opt, range.min));
                        REQUIRE_NOTHROW(dev.set_option(opt, range.max));

                        int n_steps = int((range.max - range.min) / range.step);

                        // check a few arbitrary points along the scale
                        REQUIRE_NOTHROW(dev.set_option(opt, range.min + (1 % n_steps)*range.step));
                        REQUIRE_NOTHROW(dev.set_option(opt, range.min + (11 % n_steps)*range.step));
                        REQUIRE_NOTHROW(dev.set_option(opt, range.min + (111 % n_steps)*range.step));
                        REQUIRE_NOTHROW(dev.set_option(opt, range.min + (1111 % n_steps)*range.step));

                        // below min and above max shouldn't work
                        REQUIRE_THROWS_AS(dev.set_option(opt, range.min - range.step), error);
                        REQUIRE_THROWS_AS(dev.set_option(opt, range.max + range.step), error);

                        // make sure requesting value in the range, but not a legal step doesn't work
                        // TODO: maybe something for range.step < 1 ?
                        for (auto j = 1; j < range.step; j++) {
                            CAPTURE(range.step);
                            CAPTURE(j);
                            REQUIRE_THROWS_AS(dev.set_option(opt, range.min + j), error);
                        }
                    }
                }
                SECTION("check get/set sequencing works as expected") {
                    if (!is_opt_supported) continue;
                    auto range = dev.get_option_range(opt);

                    // setting a valid value lets you get that value back
                    dev.set_option(opt, range.min);
                    REQUIRE(dev.get_option(opt) == Approx(range.min));

                    // setting an invalid value returns the last set valid value.
                    REQUIRE_THROWS(dev.set_option(opt, range.max + range.step));
                    REQUIRE(dev.get_option(opt) == Approx(range.min));

                    dev.set_option(opt, range.max);
                    REQUIRE_THROWS(dev.set_option(opt, range.min - range.step));
                    REQUIRE(dev.get_option(opt) == Approx(range.max));

                }
                SECTION("get_description returns a non-empty, non-null string") {
                    if (!is_opt_supported) {
                        REQUIRE_THROWS_AS(dev.get_option_description(opt), error);
                    }
                    else
                    {
                        REQUIRE(dev.get_option_description(opt) != nullptr);
                        REQUIRE(std::string(dev.get_option_description(opt)) != std::string(""));
                    }
                }
                // TODO: tests for get_option_value_description? possibly too open a function to have useful tests
            }
        }
    }
}

TEST_CASE("a single subdevice can only be opened once, different subdevices can be opened simultaneously", "[live][multicam]")
{
    // Require at least one device to be plugged in
    rs2::context ctx;
    if (make_context(SECTION_FROM_TEST_NAME, &ctx))
    {
        std::vector<sensor> list;
        REQUIRE_NOTHROW(list = ctx.query_all_sensors());
        REQUIRE(list.size() > 0);

        SECTION("Single context")
        {
            SECTION("subdevices on a single device")
            {
                for (auto & dev : list)
                {
                    disable_sensitive_options_for(dev);

                    SECTION("opening the same subdevice multiple times")
                    {
                        auto modes = dev.get_stream_profiles();
                        REQUIRE(modes.size() > 0);
                        CAPTURE(modes.front().stream_type());
                        REQUIRE_NOTHROW(dev.open(modes.front()));

                        SECTION("same mode")
                        {
                            // selected, but not streaming
                            REQUIRE_THROWS_AS(dev.open({ modes.front() }), error);

                            // streaming
                            REQUIRE_NOTHROW(dev.start([](rs2::frame fref) {}));
                            REQUIRE_THROWS_AS(dev.open({ modes.front() }), error);
                        }

                        SECTION("different modes")
                        {
                            if (modes.size() == 1)
                            {
                                WARN("device " << dev.get_info(RS2_CAMERA_INFO_NAME) << " S/N: " << dev.get_info(
                                        RS2_CAMERA_INFO_SERIAL_NUMBER) << " w/ FW v" << dev.get_info(
                                        RS2_CAMERA_INFO_FIRMWARE_VERSION) << ":");
                                WARN("subdevice has only 1 supported streaming mode. Skipping Same Subdevice, different modes test.");
                            }
                            else
                            {
                                // selected, but not streaming
                                REQUIRE_THROWS_AS(dev.open({ modes[1] }), error);

                                // streaming
                                REQUIRE_NOTHROW(dev.start([](rs2::frame fref) {}));
                                REQUIRE_THROWS_AS(dev.open({ modes[1] }), error);
                            }
                        }

                        REQUIRE_NOTHROW(dev.stop());
                    }
                    // TODO: Move
                    SECTION("opening different subdevices") {
                        for (auto&& subdevice1 : ctx.get_sensor_parent(dev).query_sensors())
                        {
                            disable_sensitive_options_for(subdevice1);
                            for (auto&& subdevice2 : ctx.get_sensor_parent(dev).query_sensors())
                            {
                                disable_sensitive_options_for(subdevice2);

                                if (subdevice1 == subdevice2)
                                    continue;

                                // get first lock
                                REQUIRE_NOTHROW(subdevice1.open(subdevice1.get_stream_profiles().front()));

                                // selected, but not streaming
                                {
<<<<<<< HEAD
                                    CAPTURE(subdevice2.get_stream_profiles().front().stream_type());
                                    REQUIRE_NOTHROW(subdevice2.open(subdevice2.get_stream_profiles().front()));
                                    REQUIRE_NOTHROW(subdevice2.start([](frame fref) {}));
=======
                                    CAPTURE(subdevice2.get_stream_modes().front().stream);
                                    REQUIRE_NOTHROW(subdevice2.open(subdevice2.get_stream_modes().front()));
                                    REQUIRE_NOTHROW(subdevice2.start([](rs2::frame fref) {}));
>>>>>>> 744ccde0
                                    REQUIRE_NOTHROW(subdevice2.stop());
                                    REQUIRE_NOTHROW(subdevice2.close());
                                }

                                // streaming
                                {
<<<<<<< HEAD
                                    REQUIRE_NOTHROW(subdevice1.start([](frame fref) {}));
                                    REQUIRE_NOTHROW(subdevice2.open(subdevice2.get_stream_profiles().front()));
                                    REQUIRE_NOTHROW(subdevice2.start([](frame fref) {}));
=======
                                    REQUIRE_NOTHROW(subdevice1.start([](rs2::frame fref) {}));
                                    REQUIRE_NOTHROW(subdevice2.open(subdevice2.get_stream_modes().front()));
                                    REQUIRE_NOTHROW(subdevice2.start([](rs2::frame fref) {}));
>>>>>>> 744ccde0
                                    // stop streaming in opposite order just to be sure that works too
                                    REQUIRE_NOTHROW(subdevice1.stop());
                                    REQUIRE_NOTHROW(subdevice2.stop());
                                    REQUIRE_NOTHROW(subdevice2.close());
                                }

                                REQUIRE_NOTHROW(subdevice1.close());
                            }
                        }
                    }
                }
            }
            SECTION("multiple devices")
            {
                if (list.size() == 1)
                {
                    WARN("Only one device connected. Skipping multi-device test");
                }
                else
                {
                    for (auto & dev1 : list)
                    {
                        disable_sensitive_options_for(dev1);
                        for (auto & dev2 : list)
                        {
                            disable_sensitive_options_for(dev2);

                            // couldn't think of a better way to compare the two...
                            if (dev1 == dev2)
                                continue;

                            REQUIRE_NOTHROW(dev1.open(dev1.get_stream_profiles().front()));
                            REQUIRE_NOTHROW(dev2.open(dev2.get_stream_profiles().front()));

                            REQUIRE_NOTHROW(dev1.start([](rs2::frame fref) {}));
                            REQUIRE_NOTHROW(dev2.start([](rs2::frame fref) {}));
                            REQUIRE_NOTHROW(dev1.stop());
                            REQUIRE_NOTHROW(dev2.stop());

                            REQUIRE_NOTHROW(dev1.close());
                            REQUIRE_NOTHROW(dev2.close());
                        }
                    }
                }
            }
        }

        SECTION("two contexts")
        {
            rs2::context ctx2;
            REQUIRE(make_context("two_contexts", &ctx2));
            std::vector<sensor> list2;
            REQUIRE_NOTHROW(list2 = ctx2.query_all_sensors());
            REQUIRE(list2.size() == list.size());
            SECTION("subdevices on a single device")
            {
                for (auto&& dev1 : list)
                {
                    disable_sensitive_options_for(dev1);
                    for (auto&& dev2 : list2)
                    {
                        disable_sensitive_options_for(dev2);

                        if (dev1 == dev2)
                        {
                            SECTION("same subdevice") {
                                // get modes
<<<<<<< HEAD
                                std::vector<stream_profile> modes1, modes2;
                                REQUIRE_NOTHROW(modes1 = dev1.get_stream_profiles());
                                REQUIRE_NOTHROW(modes2 = dev2.get_stream_profiles());
=======
                                std::vector<rs2::stream_profile> modes1, modes2;
                                REQUIRE_NOTHROW(modes1 = dev1.get_stream_modes());
                                REQUIRE_NOTHROW(modes2 = dev2.get_stream_modes());
>>>>>>> 744ccde0
                                REQUIRE(modes1.size() > 0);
                                REQUIRE(modes1.size() == modes2.size());
                                // require that the lists are the same (disregarding order)
                                for (auto profile : modes1) {
                                    REQUIRE(std::any_of(begin(modes2), end(modes2), [&profile](const rs2::stream_profile & p)
                                    {
                                        return profile == p;
                                    }));
                                }

                                // grab first lock
                                CAPTURE(modes1.front().stream_type());
                                REQUIRE_NOTHROW(dev1.open(modes1.front()));

                                SECTION("same mode")
                                {
                                    // selected, but not streaming
                                    REQUIRE_THROWS_AS(dev2.open({ modes1.front() }), error);

                                    // streaming
                                    REQUIRE_NOTHROW(dev1.start([](rs2::frame fref) {}));
                                    REQUIRE_THROWS_AS(dev2.open({ modes1.front() }), error);
                                }
                                SECTION("different modes")
                                {
                                    if (modes1.size() == 1)
                                    {
                                        WARN("device " << dev1.get_info(RS2_CAMERA_INFO_NAME) << " S/N: " << dev1.get_info(
                                                RS2_CAMERA_INFO_SERIAL_NUMBER) << " w/ FW v" << dev1.get_info(
                                                RS2_CAMERA_INFO_FIRMWARE_VERSION) << ":");
                                        WARN("Device has only 1 supported streaming mode. Skipping Same Subdevice, different modes test.");
                                    }
                                    else
                                    {
                                        // selected, but not streaming
                                        REQUIRE_THROWS_AS(dev2.open({ modes1[1] }), error);

                                        // streaming
                                        REQUIRE_NOTHROW(dev1.start([](rs2::frame fref) {}));
                                        REQUIRE_THROWS_AS(dev2.open({ modes1[1] }), error);
                                    }
                                }
                                REQUIRE_NOTHROW(dev1.stop());
                            }
                        }
                        else
                        {
                            SECTION("different subdevice")
                            {
                                // get first lock
                                REQUIRE_NOTHROW(dev1.open(dev1.get_stream_profiles().front()));

                                // selected, but not streaming
                                {
<<<<<<< HEAD
                                    CAPTURE(dev2.get_stream_profiles().front().stream_type());
                                    REQUIRE_NOTHROW(dev2.open(dev2.get_stream_profiles().front()));
                                    REQUIRE_NOTHROW(dev2.start([](frame fref) {}));
=======
                                    CAPTURE(dev2.get_stream_modes().front().stream);
                                    REQUIRE_NOTHROW(dev2.open(dev2.get_stream_modes().front()));
                                    REQUIRE_NOTHROW(dev2.start([](rs2::frame fref) {}));
>>>>>>> 744ccde0
                                    REQUIRE_NOTHROW(dev2.stop());
                                    REQUIRE_NOTHROW(dev2.close());
                                }

                                // streaming
                                {
<<<<<<< HEAD
                                    REQUIRE_NOTHROW(dev1.start([](frame fref) {}));
                                    REQUIRE_NOTHROW(dev2.open(dev2.get_stream_profiles().front()));
                                    REQUIRE_NOTHROW(dev2.start([](frame fref) {}));
=======
                                    REQUIRE_NOTHROW(dev1.start([](rs2::frame fref) {}));
                                    REQUIRE_NOTHROW(dev2.open(dev2.get_stream_modes().front()));
                                    REQUIRE_NOTHROW(dev2.start([](rs2::frame fref) {}));
>>>>>>> 744ccde0
                                    // stop streaming in opposite order just to be sure that works too
                                    REQUIRE_NOTHROW(dev1.stop());
                                    REQUIRE_NOTHROW(dev2.stop());

                                    REQUIRE_NOTHROW(dev1.close());
                                    REQUIRE_NOTHROW(dev2.close());
                                }
                            }
                        }
                    }
                }
            }
            SECTION("subdevices on separate devices")
            {
                if (list.size() == 1)
                {
                    WARN("Only one device connected. Skipping multi-device test");
                }
                else
                {
                    for (auto & dev1 : list)
                    {
                        disable_sensitive_options_for(dev1);
                        for (auto & dev2 : list2)
                        {
                            disable_sensitive_options_for(dev2);

                            if (dev1 == dev2)
                                continue;

                            // get modes
<<<<<<< HEAD
                            std::vector<stream_profile> modes1, modes2;
                            REQUIRE_NOTHROW(modes1 = dev1.get_stream_profiles());
                            REQUIRE_NOTHROW(modes2 = dev2.get_stream_profiles());
=======
                            std::vector<rs2::stream_profile> modes1, modes2;
                            REQUIRE_NOTHROW(modes1 = dev1.get_stream_modes());
                            REQUIRE_NOTHROW(modes2 = dev2.get_stream_modes());
>>>>>>> 744ccde0
                            REQUIRE(modes1.size() > 0);
                            REQUIRE(modes2.size() > 0);

                            // grab first lock
                            CAPTURE(modes1.front().stream_type());
                            CAPTURE(dev1.get_info(RS2_CAMERA_INFO_NAME));
                            CAPTURE(dev1.get_info(RS2_CAMERA_INFO_SERIAL_NUMBER));
                            CAPTURE(dev2.get_info(RS2_CAMERA_INFO_NAME));
                            CAPTURE(dev2.get_info(RS2_CAMERA_INFO_SERIAL_NUMBER));
                            REQUIRE_NOTHROW(dev1.open(modes1.front()));

                            // try to acquire second lock

                            // selected, but not streaming
                            {
                                REQUIRE_NOTHROW(dev2.open({ modes2.front() }));
                                REQUIRE_NOTHROW(dev2.start([](rs2::frame fref) {}));
                                REQUIRE_NOTHROW(dev2.stop());
                                REQUIRE_NOTHROW(dev2.close());
                            }

                            // streaming
                            {
                                REQUIRE_NOTHROW(dev1.start([](rs2::frame fref) {}));
                                REQUIRE_NOTHROW(dev2.open({ modes2.front() }));
                                REQUIRE_NOTHROW(dev2.start([](rs2::frame fref) {}));
                                // stop streaming in opposite order just to be sure that works too
                                REQUIRE_NOTHROW(dev1.stop());
                                REQUIRE_NOTHROW(dev2.stop());
                                REQUIRE_NOTHROW(dev2.close());
                            }

                            REQUIRE_NOTHROW(dev1.close());
                        }
                    }
                }
            }
        }
    }
}

TEST_CASE("All suggested profiles can be opened", "[live]") {

    // Require at least one device to be plugged in
    rs2::context ctx;
    if (make_context(SECTION_FROM_TEST_NAME, &ctx))
    {

        const int num_of_profiles_for_each_subdevice = 2;

        std::vector<sensor> list;
        REQUIRE_NOTHROW(list = ctx.query_all_sensors());
        REQUIRE(list.size() > 0);

        for (auto && subdevice : list) {

            disable_sensitive_options_for(subdevice);

<<<<<<< HEAD
            std::vector<stream_profile> modes;
            REQUIRE_NOTHROW(modes = subdevice.get_stream_profiles());
=======
            std::vector<rs2::stream_profile> modes;
            REQUIRE_NOTHROW(modes = subdevice.get_stream_modes());
>>>>>>> 744ccde0

            REQUIRE(modes.size() > 0);
            WARN(subdevice.get_info(RS2_CAMERA_INFO_NAME));
            //the test will be done only on sub set of profile for each sub device
            for (int i = 0; i < modes.size(); i += (int)std::ceil((float)modes.size() / (float)num_of_profiles_for_each_subdevice)) {
                //CAPTURE(rs2_subdevice(subdevice));
                CAPTURE(modes[i].format());
                CAPTURE(modes[i].fps());
                CAPTURE(modes[i].stream_type());
                REQUIRE_NOTHROW(subdevice.open({ modes[i] }));
                REQUIRE_NOTHROW(subdevice.start([](rs2::frame fref) {}));
                REQUIRE_NOTHROW(subdevice.stop());
                REQUIRE_NOTHROW(subdevice.close());
            }
        }
    }
}

/* Apply heuristic test to check metadata attributes for sanity*/
void metadata_verification(const std::vector<internal_frame_additional_data>& data)
{
    // Heuristics that we use to verify metadata
    // Metadata sanity
    // Frame numbers and timestamps increase monotonically
    // Sensor timestamp should be less or equal to frame timestamp
    // Exposure time and gain values are greater than zero
    // Sensor framerate is bounded to >0 and < 200 fps for uvc streams
    int64_t last_val[3] = { -1, -1, -1 };

    for (size_t i = 0; i < data.size(); i++)
    {

        // Check that Frame/Sensor timetamps, frame number rise monotonically
        for (int j = RS2_FRAME_METADATA_FRAME_COUNTER; j <= RS2_FRAME_METADATA_SENSOR_TIMESTAMP; j++)
        {
            if (data[i].frame_md.md_attributes[j].first)
            {
                int64_t value = data[i].frame_md.md_attributes[j].second;
                CAPTURE(value);
                CAPTURE(last_val[j]);

                REQUIRE_NOTHROW((value > last_val[0]));
                if (RS2_FRAME_METADATA_FRAME_COUNTER == j) // In addition, there shall be no frame number gaps
                {
                    REQUIRE_NOTHROW((1 == (value - last_val[j])));
                }

                last_val[j] = data[i].frame_md.md_attributes[j].second;
            }
        }

        // Exposure time and gain values are greater than zero
        if (data[i].frame_md.md_attributes[RS2_FRAME_METADATA_ACTUAL_EXPOSURE].first)
            REQUIRE(data[i].frame_md.md_attributes[RS2_FRAME_METADATA_ACTUAL_EXPOSURE].second > 0);
        if (data[i].frame_md.md_attributes[RS2_FRAME_METADATA_GAIN_LEVEL].first)
            REQUIRE(data[i].frame_md.md_attributes[RS2_FRAME_METADATA_GAIN_LEVEL].second > 0);
    }
}

TEST_CASE("Per-frame metadata sanity check", "[live]") {
    //Require at least one device to be plugged in
    rs2::context ctx;
    if (make_context(SECTION_FROM_TEST_NAME, &ctx))
    {
        std::vector<sensor> list;
        REQUIRE_NOTHROW(list = ctx.query_all_sensors());
        REQUIRE(list.size() > 0);

        const int frames_before_start_measure = 30;
        const int frames_for_fps_measure = 100;
        const double msec_to_sec = 0.001;
        const int num_of_profiles_for_each_subdevice = 2;
        const float max_diff_between_real_and_metadata_fps = 0.2f;

        for (auto && subdevice : list) {
<<<<<<< HEAD
            std::vector<stream_profile> modes;
            REQUIRE_NOTHROW(modes = subdevice.get_stream_profiles());
=======
            std::vector<rs2::stream_profile> modes;
            REQUIRE_NOTHROW(modes = subdevice.get_stream_modes());
>>>>>>> 744ccde0

            REQUIRE(modes.size() > 0);
            WARN(subdevice.get_info(RS2_CAMERA_INFO_NAME));

            //the test will be done only on sub set of profile for each sub device
            for (int i = 0; i < modes.size(); i += static_cast<int>(std::ceil((float)modes.size() / (float)num_of_profiles_for_each_subdevice)))
            {
                if ((modes[i].size() == 1920 * 1080 * 60) ||           // Full-HD is often times too heavy for the build machine to handle
                    (RS2_STREAM_GPIO <= modes[i].stream_type()))   // GPIO Requires external triggers to produce events
                    continue;   // Disabling for now

                CAPTURE(modes[i].format());
                CAPTURE(modes[i].fps());
                CAPTURE(modes[i].stream_type());
                CAPTURE(modes[i].stream_index());
                if (auto video = modes[i].as<video_stream_profile>())
                {
                    CAPTURE(video.width());
                    CAPTURE(video.height());
                }

                std::vector<internal_frame_additional_data> frames_additional_data;
                auto frames = 0;
                double start;
                std::condition_variable cv;
                std::mutex m;
                auto first = true;

                REQUIRE_NOTHROW(subdevice.open({ modes[i] }));
                disable_sensitive_options_for(subdevice);

                REQUIRE_NOTHROW(subdevice.start([&](rs2::frame f)
                {
                    if ((frames >= frames_before_start_measure) && (frames_additional_data.size() < frames_for_fps_measure))
                    {
                        if (first)
                        {
                            start = ctx.get_time();
                        }
                        first = false;

                        internal_frame_additional_data data{ f.get_timestamp(),
                                                     f.get_frame_number(),
                                                     f.get_frame_timestamp_domain(),
                                                     f.get_profile().stream_type(),
                                                     f.get_profile().format() };

                        // Store frame metadata attributes, verify API behavior correctness
                        for (auto i = 0; i < rs2_frame_metadata::RS2_FRAME_METADATA_COUNT; i++)
                        {
                            bool supported = false;
                            REQUIRE_NOTHROW(supported = f.supports_frame_metadata((rs2_frame_metadata)i));
                            if (supported)
                            {
                                rs2_metadata_t val{};
                                REQUIRE_NOTHROW(val = f.get_frame_metadata((rs2_frame_metadata)i));
                                data.frame_md.md_attributes[i] = std::make_pair(true, val);
                            }
                            else
                            {
                                REQUIRE_THROWS(f.get_frame_metadata((rs2_frame_metadata)i));
                                data.frame_md.md_attributes[i].first = false;
                            }
                        }


                        std::unique_lock<std::mutex> lock(m);
                        frames_additional_data.push_back(data);
                    }
                    frames++;
                    if (frames_additional_data.size() >= frames_for_fps_measure)
                    {
                        cv.notify_one();
                    }
                }));


                CAPTURE(frames_additional_data.size());
                CAPTURE(frames_for_fps_measure);
                std::unique_lock<std::mutex> lock(m);
                cv.wait_for(lock, std::chrono::seconds(30), [&] {return ((frames_additional_data.size() >= frames_for_fps_measure)); });

                REQUIRE_NOTHROW(subdevice.stop());
                REQUIRE_NOTHROW(subdevice.close());

                auto end = ctx.get_time();
                lock.unlock();

                auto seconds = (end - start)*msec_to_sec;

                CAPTURE(start);
                CAPTURE(end);

                REQUIRE(seconds > 0);

                if (frames_additional_data.size())
                {
                    auto actual_fps = (double)frames_additional_data.size() / (double)seconds;
                    double metadata_seconds = frames_additional_data[frames_additional_data.size() - 1].timestamp - frames_additional_data[0].timestamp;
                    metadata_seconds *= msec_to_sec;

                    if (metadata_seconds <= 0)
                    {
                        std::cout << "Start metadata " << std::fixed << frames_additional_data[0].timestamp << "\n";
                        std::cout << "End metadata   " << std::fixed << frames_additional_data[frames_additional_data.size() - 1].timestamp << "\n";
                    }
                    REQUIRE(metadata_seconds > 0);

                    auto metadata_frames = frames_additional_data[frames_additional_data.size() - 1].frame_number - frames_additional_data[0].frame_number;
                    auto metadata_fps = (double)metadata_frames / (double)metadata_seconds;

                    for (auto i = 0; i < frames_additional_data.size() - 1; i++)
                    {
                        CAPTURE(i);
                        CAPTURE(frames_additional_data[i].timestamp_domain);
                        CAPTURE(frames_additional_data[i + 1].timestamp_domain);
                        REQUIRE((frames_additional_data[i].timestamp_domain == frames_additional_data[i + 1].timestamp_domain));

                        CAPTURE(frames_additional_data[i].frame_number);
                        CAPTURE(frames_additional_data[i + 1].frame_number);

                        REQUIRE((frames_additional_data[i].frame_number < frames_additional_data[i + 1].frame_number));
                    }
                    CAPTURE(actual_fps);
                    CAPTURE(metadata_fps);

                    //it the diff in percentage between metadata fps and actual fps is bigger than max_diff_between_real_and_metadata_fps
                    //the test will fail
                    REQUIRE(std::abs(metadata_fps / actual_fps - 1) < max_diff_between_real_and_metadata_fps);

<<<<<<< HEAD
                // Verify per-frame metadata attributes
                metadata_verification(frames_additional_data);
=======
                    // Verify per-frame metadata attributes
                    metadata_verification(frames_additional_data);

                    std::cout << modes[i].format << " MODE: " << modes[i].fps << " " << modes[i].height << " " << modes[i].width << " " << modes[i].stream << " succeed\n";
                }
>>>>>>> 744ccde0
            }
        }
    }
}

void triger_error(const rs2::device& dev, int num)
{
    std::vector<uint8_t> raw_data(24, 0);
    raw_data[0] = 0x14;
    raw_data[2] = 0xab;
    raw_data[3] = 0xcd;
    raw_data[4] = 0x4d;
    raw_data[8] = num;
    if (auto debug = dev.as<debug_protocol>())
        debug.send_and_receive_raw_data(raw_data);
}

TEST_CASE("Error handling sanity", "[live]") {

    //Require at least one device to be plugged in
    rs2::context ctx;
    if (make_context(SECTION_FROM_TEST_NAME, &ctx))
    {
        const int num_of_errors = 4;

        std::vector<sensor> list;
        REQUIRE_NOTHROW(list = ctx.query_all_sensors());
        REQUIRE(list.size() > 0);

        std::string notification_description;
        rs2_log_severity severity;
        std::condition_variable cv;
        std::mutex m;

        std::map<int, std::string> notification_descriptions;

        notification_descriptions[1] = "Hot laser power reduce";
        notification_descriptions[2] = "Hot laser disable";
        notification_descriptions[3] = "Flag B laser disable";

        //enable error polling
        for (auto && subdevice : list) {
            // disable_sensitive_options_for(subdevice);

            for (auto i = 1; i < num_of_errors; i++)
            {
                if (subdevice.supports(RS2_OPTION_ERROR_POLLING_ENABLED))
                {
                    disable_sensitive_options_for(subdevice);
                    REQUIRE_NOTHROW(subdevice.set_option(RS2_OPTION_ERROR_POLLING_ENABLED, 1));
                    subdevice.set_notifications_callback([&](rs2::notification n)
                    {

                        std::unique_lock<std::mutex> lock(m);

                        notification_description = n.get_description();
                        severity = n.get_severity();
                        cv.notify_one();
                    });

                    triger_error(ctx.get_sensor_parent(subdevice), i);
                    std::unique_lock<std::mutex> lock(m);
                    CAPTURE(notification_description);
                    CAPTURE(severity);
                    CAPTURE(i);
                    auto pred = [&]() {
                        return notification_description.compare(notification_descriptions[i]) == 0
                            && severity == RS2_LOG_SEVERITY_ERROR;
                    };
                    REQUIRE(cv.wait_for(lock, std::chrono::seconds(10), pred));


                }
            }
        }


        //disable error polling

        auto got_error = false;
        for (auto && subdevice : list) {
            // disable_sensitive_options_for(subdevice);

            for (auto i = 1; i < 4; i++)
            {
                if (subdevice.supports(RS2_OPTION_ERROR_POLLING_ENABLED))
                {
                    disable_sensitive_options_for(subdevice);
                    REQUIRE_NOTHROW(subdevice.set_option(RS2_OPTION_ERROR_POLLING_ENABLED, 0));
                    subdevice.set_notifications_callback([&](rs2::notification n)
                    {
                        got_error = true;
                        notification_description = n.get_description();

                    });

                    triger_error(ctx.get_sensor_parent(subdevice), i);
                    std::this_thread::sleep_for(std::chrono::seconds(2));
                    CAPTURE(notification_description);
                    REQUIRE(got_error == false);

                }
            }
        }
    }
}

TEST_CASE("Advanced Mode presets", "[live]") {
    enum cam_type{
        passive,
        active,
        awg
    };

    static std::map<cam_type, std::map<res_type, std::vector<rs2_rs400_visual_preset>>> presets =
    {{passive, {{small_resolution, {{RS2_RS400_VISUAL_PRESET_GENERIC_DEPTH},
                                    {RS2_RS400_VISUAL_PRESET_INDOOR},
                                    {RS2_RS400_VISUAL_PRESET_OUTDOOR},
                                    {RS2_RS400_VISUAL_PRESET_HAND},
                                    {RS2_RS400_VISUAL_PRESET_SHORT_RANGE},
                                    {RS2_RS400_VISUAL_PRESET_BOX}}},
                {vga_resolution,   {{RS2_RS400_VISUAL_PRESET_GENERIC_DEPTH},
                                    {RS2_RS400_VISUAL_PRESET_INDOOR},
                                    {RS2_RS400_VISUAL_PRESET_OUTDOOR},
                                    {RS2_RS400_VISUAL_PRESET_HAND},
                                    {RS2_RS400_VISUAL_PRESET_SHORT_RANGE},
                                    {RS2_RS400_VISUAL_PRESET_BOX}}},
                {full_resolution,  {{RS2_RS400_VISUAL_PRESET_GENERIC_DEPTH},
                                    {RS2_RS400_VISUAL_PRESET_INDOOR},
                                    {RS2_RS400_VISUAL_PRESET_OUTDOOR},
                                    {RS2_RS400_VISUAL_PRESET_HAND},
                                    {RS2_RS400_VISUAL_PRESET_SHORT_RANGE},
                                    {RS2_RS400_VISUAL_PRESET_BOX}}}}},
     {active,  {{small_resolution, {{RS2_RS400_VISUAL_PRESET_GENERIC_DENSE_DEPTH},
                                    {RS2_RS400_VISUAL_PRESET_FLOOR_LOW},
                                    {RS2_RS400_VISUAL_PRESET_INDOOR},
                                    {RS2_RS400_VISUAL_PRESET_OUTDOOR},
                                    {RS2_RS400_VISUAL_PRESET_HAND},
                                    {RS2_RS400_VISUAL_PRESET_SHORT_RANGE},
                                    {RS2_RS400_VISUAL_PRESET_BOX}}},
                {vga_resolution,   {{RS2_RS400_VISUAL_PRESET_GENERIC_DEPTH},
                                    {RS2_RS400_VISUAL_PRESET_GENERIC_ACCURATE_DEPTH},
                                    {RS2_RS400_VISUAL_PRESET_GENERIC_DENSE_DEPTH},
                                    {RS2_RS400_VISUAL_PRESET_INDOOR},
                                    {RS2_RS400_VISUAL_PRESET_OUTDOOR},
                                    {RS2_RS400_VISUAL_PRESET_HAND},
                                    {RS2_RS400_VISUAL_PRESET_SHORT_RANGE},
                                    {RS2_RS400_VISUAL_PRESET_BOX}}},
                {full_resolution,  {{RS2_RS400_VISUAL_PRESET_GENERIC_DENSE_DEPTH},
                                    {RS2_RS400_VISUAL_PRESET_GENERIC_DEPTH},
                                    {RS2_RS400_VISUAL_PRESET_GENERIC_ACCURATE_DEPTH},
                                    {RS2_RS400_VISUAL_PRESET_GENERIC_SUPER_DENSE_DEPTH},
                                    {RS2_RS400_VISUAL_PRESET_3D_BODY_SCAN},
                                    {RS2_RS400_VISUAL_PRESET_INDOOR},
                                    {RS2_RS400_VISUAL_PRESET_OUTDOOR},
                                    {RS2_RS400_VISUAL_PRESET_HAND},
                                    {RS2_RS400_VISUAL_PRESET_SHORT_RANGE},
                                    {RS2_RS400_VISUAL_PRESET_BOX}}}}},
     {awg,     {{small_resolution, {{RS2_RS400_VISUAL_PRESET_GENERIC_DENSE_DEPTH},
                                    {RS2_RS400_VISUAL_PRESET_INDOOR},
                                    {RS2_RS400_VISUAL_PRESET_OUTDOOR},
                                    {RS2_RS400_VISUAL_PRESET_HAND},
                                    {RS2_RS400_VISUAL_PRESET_SHORT_RANGE},
                                    {RS2_RS400_VISUAL_PRESET_BOX}}},
                {vga_resolution,   {{RS2_RS400_VISUAL_PRESET_GENERIC_DENSE_DEPTH},
                                    {RS2_RS400_VISUAL_PRESET_INDOOR},
                                    {RS2_RS400_VISUAL_PRESET_OUTDOOR},
                                    {RS2_RS400_VISUAL_PRESET_HAND},
                                    {RS2_RS400_VISUAL_PRESET_SHORT_RANGE},
                                    {RS2_RS400_VISUAL_PRESET_BOX}}},
                {full_resolution,  {{RS2_RS400_VISUAL_PRESET_GENERIC_DENSE_DEPTH},
                                    {RS2_RS400_VISUAL_PRESET_INDOOR},
                                    {RS2_RS400_VISUAL_PRESET_OUTDOOR},
                                    {RS2_RS400_VISUAL_PRESET_HAND},
                                    {RS2_RS400_VISUAL_PRESET_SHORT_RANGE},
                                    {RS2_RS400_VISUAL_PRESET_BOX}}}}}};

    rs2::context ctx;
    if (make_context(SECTION_FROM_TEST_NAME, &ctx))
    {
        device_list list;
        REQUIRE_NOTHROW(list = ctx.query_devices());
        REQUIRE(list.size() > 0);

        auto dev = list.front();

        auto info = dev.get_info(RS2_CAMERA_INFO_NAME);
        CAPTURE(info);
        if (dev.is<rs400::advanced_mode>())
        {
            auto advanced = dev.as<rs400::advanced_mode>();
            REQUIRE(advanced.is_enabled());
            auto sensors = dev.query_sensors();

            sensor presets_sensor;
            for (sensor& elem : sensors)
            {
                auto supports = false;
                REQUIRE_NOTHROW(supports = elem.supports(RS2_OPTION_ADVANCED_MODE_PRESET));
                if (supports)
                {
                    presets_sensor = elem;
                    break;
                }
            }

            //auto rolling_shutter_cam = dynamic_cast<const ds5_rolling_shutter*>(&presets_sensor.get_device());
            //auto active_cam = dynamic_cast<const ds5_active*>(&presets_sensor.get_device());
            // TODO:
            auto rolling_shutter_cam = true;
            auto active_cam = true;

            cam_type cam;
            if (active_cam && rolling_shutter_cam)
                cam = cam_type::active;
            else if (rolling_shutter_cam)
                cam = cam_type::passive;
            else if (!rolling_shutter_cam)
                cam = cam_type::awg;
            else
                throw("Unknown camera type.");


            auto& presets_map = presets.at(cam);
            for (auto& presets_by_res : presets_map)
            {
                std::vector<rs2::stream_profile> sp = {get_profile_by_resolution_type(presets_sensor, presets_by_res.first)};
                presets_sensor.open(sp);
                presets_sensor.start([](rs2::frame){});
                for (auto& preset : presets_by_res.second)
                {
                    REQUIRE_NOTHROW(presets_sensor.set_option(RS2_OPTION_ADVANCED_MODE_PRESET, preset));
                    float ret_preset;
                    REQUIRE_NOTHROW(ret_preset = presets_sensor.get_option(RS2_OPTION_ADVANCED_MODE_PRESET));
                    REQUIRE(preset == (rs2_rs400_visual_preset)ret_preset);
                }
                presets_sensor.stop();
                presets_sensor.close();
            }
        }
    }
}

TEST_CASE("Auto disabling control behavior", "[live]") {
    std::string SR300_PID = "0x0aa5";
    std::stringstream s;
    s << SR300_PID;
    int sr300_pid;
    s >> std::hex >> sr300_pid;

    //Require at least one device to be plugged in
    rs2::context ctx;
    if (make_context(SECTION_FROM_TEST_NAME, &ctx))
    {
        std::vector<sensor> list;
        REQUIRE_NOTHROW(list = ctx.query_all_sensors());
        REQUIRE(list.size() > 0);

        for (auto && subdevice : list)
        {
            if (!subdevice.supports(RS2_CAMERA_INFO_PRODUCT_ID))
            {
                continue;
            }
            std::string pid = subdevice.get_info(RS2_CAMERA_INFO_PRODUCT_ID);
            std::stringstream s;
            s << pid;
            int curr_pid;
            s >> std::hex >> curr_pid;

            auto info = subdevice.get_info(RS2_CAMERA_INFO_NAME);
            CAPTURE(info);

            rs2::option_range range{};
            float val{};
            if (curr_pid != sr300_pid && subdevice.supports(RS2_OPTION_ENABLE_AUTO_EXPOSURE))
            {
                SECTION("Disable auto exposure when setting a value")
                {
                    REQUIRE_NOTHROW(subdevice.set_option(RS2_OPTION_ENABLE_AUTO_EXPOSURE, 1));
                    REQUIRE_NOTHROW(range = subdevice.get_option_range(RS2_OPTION_EXPOSURE));
                    REQUIRE_NOTHROW(subdevice.set_option(RS2_OPTION_EXPOSURE, range.max));
                    CAPTURE(range.max);
                    REQUIRE_NOTHROW(val = subdevice.get_option(RS2_OPTION_ENABLE_AUTO_EXPOSURE));
                    REQUIRE(val == 0);
                }
            }

            if (subdevice.supports(RS2_OPTION_EMITTER_ENABLED))
            {
                SECTION("Disable emitter when setting a value")
                {
                    for (auto elem : {0, 2})
                    {
                        REQUIRE_NOTHROW(subdevice.set_option(RS2_OPTION_EMITTER_ENABLED, elem));
                        REQUIRE_NOTHROW(range = subdevice.get_option_range(RS2_OPTION_LASER_POWER));
                        REQUIRE_NOTHROW(subdevice.set_option(RS2_OPTION_LASER_POWER, range.max));
                        CAPTURE(range.max);
                        REQUIRE_NOTHROW(val = subdevice.get_option(RS2_OPTION_EMITTER_ENABLED));
                        REQUIRE(val == 1);
                    }
                }
            }

            if (subdevice.supports(RS2_OPTION_ENABLE_AUTO_WHITE_BALANCE))
            {
                SECTION("Disable white balance when setting a value")
                {
                    if (subdevice.supports(RS2_OPTION_ENABLE_AUTO_WHITE_BALANCE) && subdevice.supports(RS2_OPTION_WHITE_BALANCE))
                    {
                        REQUIRE_NOTHROW(subdevice.set_option(RS2_OPTION_ENABLE_AUTO_WHITE_BALANCE, 1));
                        REQUIRE_NOTHROW(range = subdevice.get_option_range(RS2_OPTION_WHITE_BALANCE));
                        REQUIRE_NOTHROW(subdevice.set_option(RS2_OPTION_WHITE_BALANCE, range.max));
                        CAPTURE(range.max);
                        REQUIRE_NOTHROW(val = subdevice.get_option(RS2_OPTION_ENABLE_AUTO_WHITE_BALANCE));
                        REQUIRE(val == 0);
                    }
                }
            }
        }
    }
}

TEST_CASE("Advanced Mode controls", "[live]") {
    rs2::context ctx;
    if (make_context(SECTION_FROM_TEST_NAME, &ctx))
    {
        device_list list;
        REQUIRE_NOTHROW(list = ctx.query_devices());
        REQUIRE(list.size() > 0);

        auto dev = list.front();

        auto info = dev.get_info(RS2_CAMERA_INFO_NAME);
        CAPTURE(info);
        if (dev.is<rs400::advanced_mode>())
        {
            rs400::advanced_mode advanced = dev.as<rs400::advanced_mode>();
            REQUIRE(advanced.is_enabled());

            {
            STDepthControlGroup ctrl_curr{};
            REQUIRE_NOTHROW(ctrl_curr = advanced.get_depth_control(0));
            STDepthControlGroup ctrl_min{};
            REQUIRE_NOTHROW(ctrl_min = advanced.get_depth_control(1));
            STDepthControlGroup ctrl_max{};
            REQUIRE_NOTHROW(ctrl_max = advanced.get_depth_control(2));
            REQUIRE_NOTHROW(advanced.set_depth_control(ctrl_min));
            REQUIRE_NOTHROW(ctrl_curr = advanced.get_depth_control(0));
            REQUIRE(ctrl_curr == ctrl_min);
            }

            {
            STRsm ctrl_curr{};
            REQUIRE_NOTHROW(ctrl_curr = advanced.get_rsm(0));
            STRsm ctrl_min{};
            REQUIRE_NOTHROW(ctrl_min = advanced.get_rsm(1));
            STRsm ctrl_max{};
            REQUIRE_NOTHROW(ctrl_max = advanced.get_rsm(2));
            REQUIRE_NOTHROW(advanced.set_rsm(ctrl_min));
            REQUIRE_NOTHROW(ctrl_curr = advanced.get_rsm(0));
            REQUIRE(ctrl_curr == ctrl_min);
            }

            {
            STRauSupportVectorControl ctrl_curr{};
            REQUIRE_NOTHROW(ctrl_curr = advanced.get_rau_support_vector_control(0));
            STRauSupportVectorControl ctrl_min{};
            REQUIRE_NOTHROW(ctrl_min = advanced.get_rau_support_vector_control(1));
            STRauSupportVectorControl ctrl_max{};
            REQUIRE_NOTHROW(ctrl_max = advanced.get_rau_support_vector_control(2));
            REQUIRE_NOTHROW(advanced.set_rau_support_vector_control(ctrl_min));
            REQUIRE_NOTHROW(ctrl_curr = advanced.get_rau_support_vector_control(0));
            REQUIRE(ctrl_curr == ctrl_min);
            }

            {
            STColorControl ctrl_curr{};
            REQUIRE_NOTHROW(ctrl_curr = advanced.get_color_control(0));
            STColorControl ctrl_min{};
            REQUIRE_NOTHROW(ctrl_min = advanced.get_color_control(1));
            STColorControl ctrl_max{};
            REQUIRE_NOTHROW(ctrl_max = advanced.get_color_control(2));
            REQUIRE_NOTHROW(advanced.set_color_control(ctrl_min));
            REQUIRE_NOTHROW(ctrl_curr = advanced.get_color_control(0));
            REQUIRE(ctrl_curr == ctrl_min);
            }

            {
            STRauColorThresholdsControl ctrl_curr{};
            REQUIRE_NOTHROW(ctrl_curr = advanced.get_rau_thresholds_control(0));
            STRauColorThresholdsControl ctrl_min{};
            REQUIRE_NOTHROW(ctrl_min = advanced.get_rau_thresholds_control(1));
            STRauColorThresholdsControl ctrl_max{};
            REQUIRE_NOTHROW(ctrl_max = advanced.get_rau_thresholds_control(2));
            REQUIRE_NOTHROW(advanced.set_rau_thresholds_control(ctrl_min));
            REQUIRE_NOTHROW(ctrl_curr = advanced.get_rau_thresholds_control(0));
            REQUIRE(ctrl_curr == ctrl_min);
            }

            {
            STSloColorThresholdsControl ctrl_curr{};
            REQUIRE_NOTHROW(ctrl_curr = advanced.get_slo_color_thresholds_control(0));
            STSloColorThresholdsControl ctrl_min{};
            REQUIRE_NOTHROW(ctrl_min = advanced.get_slo_color_thresholds_control(1));
            STSloColorThresholdsControl ctrl_max{};
            REQUIRE_NOTHROW(ctrl_max = advanced.get_slo_color_thresholds_control(2));
            REQUIRE_NOTHROW(advanced.set_slo_color_thresholds_control(ctrl_min));
            REQUIRE_NOTHROW(ctrl_curr = advanced.get_slo_color_thresholds_control(0));
            REQUIRE(ctrl_curr == ctrl_min);
            }

            {
            STSloPenaltyControl ctrl_curr{};
            REQUIRE_NOTHROW(ctrl_curr = advanced.get_slo_penalty_control(0));
            STSloPenaltyControl ctrl_min{};
            REQUIRE_NOTHROW(ctrl_min = advanced.get_slo_penalty_control(1));
            STSloPenaltyControl ctrl_max{};
            REQUIRE_NOTHROW(ctrl_max = advanced.get_slo_penalty_control(2));
            REQUIRE_NOTHROW(advanced.set_slo_penalty_control(ctrl_min));
            REQUIRE_NOTHROW(ctrl_curr = advanced.get_slo_penalty_control(0));
            REQUIRE(ctrl_curr == ctrl_min);
            }

            {
            STHdad ctrl_curr1{};
            REQUIRE_NOTHROW(ctrl_curr1 = advanced.get_hdad(0));
            REQUIRE_NOTHROW(advanced.set_hdad(ctrl_curr1));
            STHdad ctrl_curr2{};
            REQUIRE_NOTHROW(ctrl_curr2 = advanced.get_hdad(0));
            REQUIRE(ctrl_curr1 == ctrl_curr2);
            }

            {
            STColorCorrection ctrl_curr{};
            REQUIRE_NOTHROW(ctrl_curr = advanced.get_color_correction(0));
            STColorCorrection ctrl_min{};
            REQUIRE_NOTHROW(ctrl_min = advanced.get_color_correction(1));
            STColorCorrection ctrl_max{};
            REQUIRE_NOTHROW(ctrl_max = advanced.get_color_correction(2));
            REQUIRE_NOTHROW(advanced.set_color_correction(ctrl_min));
            REQUIRE_NOTHROW(ctrl_curr = advanced.get_color_correction(0));
            REQUIRE(ctrl_curr == ctrl_min);
            }

            {
            STAEControl ctrl_curr1{};
            REQUIRE_NOTHROW(ctrl_curr1 = advanced.get_ae_control(0));
            REQUIRE_NOTHROW(advanced.set_ae_control(ctrl_curr1));
            STAEControl ctrl_curr2{};
            REQUIRE_NOTHROW(ctrl_curr2 = advanced.get_ae_control(0));
            REQUIRE(ctrl_curr1 == ctrl_curr2);
            }

            {
            STDepthTableControl ctrl_curr{};
            REQUIRE_NOTHROW(ctrl_curr = advanced.get_depth_table(0));
            STDepthTableControl ctrl_min{};
            REQUIRE_NOTHROW(ctrl_min = advanced.get_depth_table(1));
            STDepthTableControl ctrl_max{};
            REQUIRE_NOTHROW(ctrl_max = advanced.get_depth_table(2));
            REQUIRE_NOTHROW(advanced.set_depth_table(ctrl_min));
            REQUIRE_NOTHROW(ctrl_curr = advanced.get_depth_table(0));
            REQUIRE(ctrl_curr == ctrl_min);
            }

            {
            STCensusRadius ctrl_curr{};
            REQUIRE_NOTHROW(ctrl_curr = advanced.get_census(0));
            STCensusRadius ctrl_min{};
            REQUIRE_NOTHROW(ctrl_min = advanced.get_census(1));
            STCensusRadius ctrl_max{};
            REQUIRE_NOTHROW(ctrl_max = advanced.get_census(2));
            REQUIRE_NOTHROW(advanced.set_census(ctrl_min));
            REQUIRE_NOTHROW(ctrl_curr = advanced.get_census(0));
            REQUIRE(ctrl_curr == ctrl_min);
            }
        }
    }
}

std::pair<std::shared_ptr<rs2::device>, std::weak_ptr<rs2::device>> make_device(device_list& list)
{
    REQUIRE(list.size() > 0);

    std::shared_ptr<rs2::device> dev;
    REQUIRE_NOTHROW(dev = std::make_shared<rs2::device>(list[0]));
    std::weak_ptr<rs2::device> weak_dev(dev);

    disable_sensitive_options_for(*dev);

    return std::pair<std::shared_ptr<rs2::device>, std::weak_ptr<rs2::device>>(dev, weak_dev);
}

void reset_device(std::shared_ptr<rs2::device>& strong, std::weak_ptr<rs2::device>& weak, device_list& list, const rs2::device& new_dev)
{
    strong.reset();
    weak.reset();
    list = nullptr;
    strong = std::make_shared<rs2::device>(new_dev);
    weak = strong;
    disable_sensitive_options_for(*strong);
}

TEST_CASE("Disconnect events works", "[live]") {

    rs2::context ctx;
    if (make_context(SECTION_FROM_TEST_NAME, &ctx))
    {
        device_list list;
        REQUIRE_NOTHROW(list = ctx.query_devices());

        auto dev = make_device(list);
        auto dev_strong = dev.first;
        auto dev_weak = dev.second;


        auto disconnected = false;
        auto connected = false;

        std::string serial;

        REQUIRE_NOTHROW(serial = dev_strong->get_info(RS2_CAMERA_INFO_SERIAL_NUMBER));

        std::condition_variable cv;
        std::mutex m;

        //Setting up devices change callback to notify the test about device disconnection
        REQUIRE_NOTHROW(ctx.set_devices_changed_callback([&, dev_weak](event_information& info) mutable
        {
            auto&& strong = dev_weak.lock();
            {
                if (strong)
                {
                    if (info.was_removed(*strong))
                    {
                        std::unique_lock<std::mutex> lock(m);
                        disconnected = true;
                        cv.notify_one();
                    }


                    for (auto d : info.get_new_devices())
                    {
                        for (auto&& s : d.query_sensors())
                            disable_sensitive_options_for(s);

                        if (serial == d.get_info(RS2_CAMERA_INFO_SERIAL_NUMBER))
                        {
                            try
                            {
                                std::unique_lock<std::mutex> lock(m);
                                connected = true;
                                cv.notify_one();
                                break;
                            }
                            catch (...)
                            {

                            }
                        }
                    }
                }

            }}));
        //forcing hardware reset to simulate device disconnection
        dev_strong->hardware_reset();

        {
            std::unique_lock<std::mutex> lock(m);
            //Check that device disconnection is registered within reasonable period of time.
            REQUIRE(cv.wait_for(lock, std::chrono::seconds(10), [&]() { return disconnected; }));
        }

        //Check that after the library reported device disconnection, operations on old device object will return error
        REQUIRE_THROWS(dev_strong->query_sensors().front().close());

        {
            std::unique_lock<std::mutex> lock(m);
            //Check that after reset the device gets connected back within reasonable period of time
            REQUIRE(cv.wait_for(lock, std::chrono::seconds(10), [&]() { return connected; }));
        }
    }
}

TEST_CASE("Connect events works", "[live]") {

    rs2::context ctx;
    if (make_context(SECTION_FROM_TEST_NAME, &ctx))
    {
        device_list list;
        REQUIRE_NOTHROW(list = ctx.query_devices());

        auto dev = make_device(list);
        auto dev_strong = dev.first;
        auto dev_weak = dev.second;

        std::string serial;

        REQUIRE_NOTHROW(serial = dev_strong->get_info(RS2_CAMERA_INFO_SERIAL_NUMBER));

        auto disconnected = false;
        auto connected = false;
        std::condition_variable cv;
        std::mutex m;

        //Setting up devices change callback to notify the test about device disconnection and connection
        REQUIRE_NOTHROW(ctx.set_devices_changed_callback([&, dev_weak](event_information& info) mutable
        {
            auto&& strong = dev_weak.lock();
            {
                if (strong)
                {
                    if (info.was_removed(*strong))
                    {
                        std::unique_lock<std::mutex> lock(m);
                        disconnected = true;
                        cv.notify_one();
                    }


                    for (auto d : info.get_new_devices())
                    {
                        if (serial == d.get_info(RS2_CAMERA_INFO_SERIAL_NUMBER))
                        {
                            try
                            {
                                std::unique_lock<std::mutex> lock(m);

                                reset_device(dev_strong, dev_weak, list, d);

                                connected = true;
                                cv.notify_one();
                                break;
                            }
                            catch (...)
                            {

                            }
                        }
                    }
                }

            }}));

        //forcing hardware reset to simulate device disconnection
        dev_strong->hardware_reset();

        std::unique_lock<std::mutex> lock(m);
        //Check that device disconnection is registered within reasonable period of time.
        REQUIRE(cv.wait_for(lock, std::chrono::seconds(10), [&]() {return disconnected; }));
        //Check that after reset the device gets connected back within reasonable period of time
        REQUIRE(cv.wait_for(lock, std::chrono::seconds(10), [&]() {return connected; }));
    }
}

std::shared_ptr<std::function<void(rs2::frame fref)>> check_stream_sanity(const context& ctx, const sensor& dev, int num_of_frames, bool infinite = false)
{
    std::shared_ptr<std::condition_variable> cv = std::make_shared<std::condition_variable>();
    std::shared_ptr<std::mutex> m = std::make_shared<std::mutex>();
    std::shared_ptr<std::map<rs2_stream, int>> streams_frames = std::make_shared<std::map<rs2_stream, int>>();
    std::vector<sensor> devs;

    std::shared_ptr<std::function<void(rs2::frame fref)>>  func;

<<<<<<< HEAD
    for (auto sub : ctx.get_sensor_parent(dev).query_sensors())
    {
        std::vector<stream_profile> modes;
        REQUIRE_NOTHROW(modes = sub.get_stream_profiles());
=======

    std::vector<rs2::stream_profile> profiles = {
    {RS2_STREAM_DEPTH, 640, 480, 60, RS2_FORMAT_Z16},
    {RS2_STREAM_FISHEYE, 640, 480, 60, RS2_FORMAT_RAW8}};

    for (auto sub : ctx.get_sensor_parent(dev).query_sensors())
    {
        std::vector<rs2::stream_profile> modes;
        REQUIRE_NOTHROW(modes = sub.get_stream_modes());
>>>>>>> 744ccde0

        for(auto p: modes)
        {
<<<<<<< HEAD
            if (auto video = p.as<video_stream_profile>())
            {
                if (video.width() == 640 && video.height() == 480 && video.fps() == 60 && video.format())
                {
                    if ((video.stream_type() == RS2_STREAM_DEPTH && video.format() == RS2_FORMAT_Z16) ||
                        (video.stream_type() == RS2_STREAM_FISHEYE && video.format() == RS2_FORMAT_RAW8))
=======
            if(std::find_if(modes.begin(), modes.end(), [&](rs2::stream_profile profile){return p==profile;}) < modes.end())
            {

                (*streams_frames)[p.stream] = 0;

                REQUIRE_NOTHROW(sub.open(p));
                devs.push_back(sub);

                func = std::make_shared< std::function<void(rs2::frame fref)>>([devs, num_of_frames, m, streams_frames, cv](rs2::frame fref) mutable
>>>>>>> 744ccde0
                    {
                        (*streams_frames)[p.stream_type()] = 0;

                        REQUIRE_NOTHROW(sub.open(p));
                        devs.push_back(sub);

                        func = std::make_shared< std::function<void(frame fref)>>([devs, num_of_frames, m, streams_frames, cv](frame fref) mutable
                        {
                            std::unique_lock<std::mutex> lock(*m);
                            auto stream = fref.get_profile().stream_type();
                            streams_frames->at(stream)++;
                            if (streams_frames->at(stream) >= num_of_frames)
                                cv->notify_one();

                        });
                        REQUIRE_NOTHROW(sub.start(*func));
                    }
                }
            }
        }
    }

    REQUIRE(streams_frames->size()>0);

    std::unique_lock<std::mutex> lock(*m);
    cv->wait_for(lock, std::chrono::seconds(30), [&]
    {
        for (auto f : (*streams_frames))
        {
            if (f.second < num_of_frames)
                return false;
        }
        return true;
    });

    if (!infinite)
    {
        for(auto dev:devs)
        {
            REQUIRE_NOTHROW(dev.stop());
            REQUIRE_NOTHROW(dev.close());
        }
    }

    return func;
}



TEST_CASE("Connect Disconnect events while streaming", "[live]") {
    rs2::context ctx;
    if (make_context(SECTION_FROM_TEST_NAME, &ctx))
    {
        device_list list;
        REQUIRE_NOTHROW(list = ctx.query_devices());


        std::string serial;

        auto dev = make_device(list);
        auto dev_strong = dev.first;
        auto dev_weak = dev.second;


        REQUIRE_NOTHROW(serial = dev_strong->get_info(RS2_CAMERA_INFO_SERIAL_NUMBER));


        auto disconnected = false;
        auto connected = false;
        std::condition_variable cv;
        std::mutex m;

        //Setting up devices change callback to notify the test about device disconnection and connection
        REQUIRE_NOTHROW(ctx.set_devices_changed_callback([&, dev_weak](event_information& info) mutable
        {
            auto&& strong = dev_weak.lock();
            {
                if (strong)
                {
                    if (info.was_removed(*strong))
                    {
                        std::unique_lock<std::mutex> lock(m);
                        disconnected = true;
                        cv.notify_one();
                    }


                    for (auto d : info.get_new_devices())
                    {
                        if (serial == d.get_info(RS2_CAMERA_INFO_SERIAL_NUMBER))
                        {
                            try
                            {
                                std::unique_lock<std::mutex> lock(m);

                                reset_device(dev_strong, dev_weak, list, d);

                                connected = true;
                                cv.notify_one();
                                break;
                            }
                            catch (...)
                            {

                            }
                        }
                    }
                }

            }}));

        for (auto&& s : dev_strong->query_sensors())
            auto func = check_stream_sanity(ctx, s, 1, true);

        for (auto i = 0; i < 3; i++)
        {
            //forcing hardware reset to simulate device disconnection
            dev_strong->hardware_reset();

            {
                std::unique_lock<std::mutex> lock(m);
                //Check that device disconnection is registered within reasonable period of time.
                REQUIRE(cv.wait_for(lock, std::chrono::seconds(10), [&]() {return disconnected; }));
                //Check that after reset the device gets connected back within reasonable period of time
                REQUIRE(cv.wait_for(lock, std::chrono::seconds(10), [&]() {return connected; }));
            }

            for (auto&& s : dev_strong->query_sensors())
                auto func = check_stream_sanity(ctx, s, 10);

            disconnected = connected = false;
        }

    }
}

void check_controlls_sanity(const context& ctx, const sensor& dev)
{
    for (auto d : ctx.get_sensor_parent(dev).query_sensors())
    {
        for (auto i = 0; i < RS2_OPTION_COUNT; i++)
        {
            if (d.supports((rs2_option)i))
                REQUIRE_NOTHROW(d.get_option((rs2_option)i));
        }
    }
}

TEST_CASE("Connect Disconnect events while controlls", "[live]")
{
    rs2::context ctx;
    if (make_context(SECTION_FROM_TEST_NAME, &ctx))
    {
        device_list list;
        REQUIRE_NOTHROW(list = ctx.query_devices());

        auto dev = make_device(list);
        auto dev_strong = dev.first;
        auto dev_weak = dev.second;

        std::string serial;

        REQUIRE_NOTHROW(serial = dev_strong->get_info(RS2_CAMERA_INFO_SERIAL_NUMBER));


        auto disconnected = false;
        auto connected = false;
        std::condition_variable cv;
        std::mutex m;

        //Setting up devices change callback to notify the test about device disconnection and connection
        REQUIRE_NOTHROW(ctx.set_devices_changed_callback([&, dev_weak](event_information& info) mutable
        {
            auto&& strong = dev_weak.lock();
            {
                if (strong)
                {
                    if (info.was_removed(*strong))
                    {
                        std::unique_lock<std::mutex> lock(m);
                        disconnected = true;
                        cv.notify_one();
                    }


                    for (auto d : info.get_new_devices())
                    {
                        if (serial == d.get_info(RS2_CAMERA_INFO_SERIAL_NUMBER))
                        {
                            try
                            {
                                std::unique_lock<std::mutex> lock(m);

                                reset_device(dev_strong, dev_weak, list, d);

                                connected = true;
                                cv.notify_one();
                                break;
                            }
                            catch (...)
                            {

                            }
                        }
                    }
                }

            }}));

        //forcing hardware reset to simulate device disconnection
        dev_strong->hardware_reset();

        std::unique_lock<std::mutex> lock(m);
        //Check that device disconnection is registered within reasonable period of time.
        REQUIRE(cv.wait_for(lock, std::chrono::seconds(10), [&]() {return disconnected; }));
        //Check that after reset the device gets connected back within reasonable period of time
        REQUIRE(cv.wait_for(lock, std::chrono::seconds(10), [&]() {return connected; }));

        for (auto&& s : dev_strong->query_sensors())
            check_controlls_sanity(ctx, s);
    }

}

TEST_CASE("device_hub", "[live]") {

    rs2::context ctx;

    std::shared_ptr<rs2::device> dev;

    if (make_context(SECTION_FROM_TEST_NAME, &ctx))
    {
        rs2::util::device_hub hub(ctx);
        REQUIRE_NOTHROW(dev = std::make_shared<rs2::device>(hub.wait_for_device()));

        std::weak_ptr<rs2::device> weak(dev);

        disable_sensitive_options_for(*dev);

        dev->hardware_reset();

        while(hub.is_connected(*dev))
        {
            std::this_thread::sleep_for(std::chrono::milliseconds(10));
        }

        REQUIRE_NOTHROW(dev = std::make_shared<rs2::device>(hub.wait_for_device()));
        disable_sensitive_options_for(*dev);

        for (auto&& s : dev->query_sensors())
            check_controlls_sanity(ctx, s);
    }
}


class AC_Mock_Device
{
public:
    struct AC_profile
    {
        AC_profile() {}

        AC_profile(rs2_stream s, int w, int h, int fps, rs2_format f) 
            : _s(s), _w(w), _h(h), _fps(fps), _f(f) {}

        int stream_index() const { return 0; }
        rs2_stream stream_type() const { return _s; }
        rs2_format format() const { return _f; }
        int fps() const { return _fps; }
        int width() const { return _w; }
        int height() const { return _h; }
        template<class T>
        AC_profile as() const { return *this; }

        rs2_stream _s = RS2_STREAM_ANY;
        rs2_format _f;
        int _w, _h, _fps;

        operator bool() const { return _s != RS2_STREAM_ANY; }
    };

    using SensorType = AC_Mock_Device;
    using ProfileType = AC_profile;

    std::vector<SensorType> query_sensors() const
    {
        return std::vector<SensorType>(1, *this);
    }

<<<<<<< HEAD
    AC_Mock_Device(std::vector<AC_profile> modes, bool result) : result(result), modes(std::move(modes)), expected() {};
    void set_expected(std::vector<AC_profile> profiles) { expected = profiles; };

    std::vector<AC_Mock_Device> get_adjacent_devices() const { return{ *this }; }
    std::vector<AC_profile> get_stream_profiles() const { return modes; };
    bool open(std::vector<AC_profile> profiles) const {
        for (auto & profile : profiles) {
            if (has_wildcards(profile)) return false;
            if (std::none_of(begin(expected), end(expected), [&profile](const AC_profile &p) {return match(p, profile); }))
=======
    AC_Mock_Device(std::vector<rs2::stream_profile> modes, bool result) : result(result), modes(std::move(modes)), expected() {};
    void set_expected(std::vector<rs2::stream_profile> profiles) { expected = profiles; };

    std::vector<AC_Mock_Device> get_adjacent_devices() const { return{ *this }; }
    std::vector<rs2::stream_profile> get_stream_modes() const { return modes; };
    bool open(std::vector<rs2::stream_profile> profiles) const {
        for (auto & profile : profiles) {
            if (profile.has_wildcards()) return false;
            if (std::none_of(begin(expected), end(expected), [&profile](const rs2::stream_profile &p) {return p.match(profile); }))
>>>>>>> 744ccde0
                return false;
        }
        return true;
    }

<<<<<<< HEAD
    rs2_intrinsics get_intrinsics(AC_profile profile) const {
=======
    rs2_intrinsics get_intrinsics(rs2::stream_profile profile) const {
>>>>>>> 744ccde0
        return{ 0, 0, 0.0, 0.0, 0.0, 0.0, RS2_DISTORTION_COUNT,{ 0.0, 0.0, 0.0, 0.0, 0.0 } };
    }
    const char * get_camera_info(rs2_camera_info info) const {
        switch (info) {
        case RS2_CAMERA_INFO_NAME: return "Dummy Module";
        default: return "";
        }
    }

    std::string get_info(rs2_camera_info info) const { return "Mock"; }

    template<class T>
    void start(T callback) const
    {
        REQUIRE(result == true);
    }

    void stop() const
    {
        // TODO
    }

    void close() const
    {
        // TODO
    }

private:
<<<<<<< HEAD
    std::vector<AC_profile> modes, expected;
=======
    std::vector<rs2::stream_profile> modes, expected;
>>>>>>> 744ccde0
    bool result;
};

TEST_CASE("Auto-complete feature works", "[offline][util::config]") {
    // dummy device can provide the following profiles:
    AC_Mock_Device dev({ { RS2_STREAM_DEPTH   , 640, 240,  10, RS2_FORMAT_Z16 },
                         { RS2_STREAM_DEPTH   , 640, 240,  30, RS2_FORMAT_Z16 },
                         { RS2_STREAM_DEPTH   , 640, 240, 110, RS2_FORMAT_Z16 },
                         { RS2_STREAM_DEPTH   , 640, 480,  10, RS2_FORMAT_Z16 },
                         { RS2_STREAM_DEPTH   , 640, 480,  30, RS2_FORMAT_Z16 },
                         { RS2_STREAM_INFRARED, 640, 240,  10, RS2_FORMAT_Y8  },
                         { RS2_STREAM_INFRARED, 640, 240,  30, RS2_FORMAT_Y8  },
                         { RS2_STREAM_INFRARED, 640, 240, 110, RS2_FORMAT_Y8  },
                         { RS2_STREAM_INFRARED, 640, 480,  10, RS2_FORMAT_Y8  },
                         { RS2_STREAM_INFRARED, 640, 480,  30, RS2_FORMAT_Y8  },
                         { RS2_STREAM_INFRARED, 640, 480, 200, RS2_FORMAT_Y8  } }, true);
    util::Config<AC_Mock_Device> config;

    struct Test {
<<<<<<< HEAD
        std::vector<AC_Mock_Device::AC_profile> given,       // We give these profiles to the config class
=======
        std::vector<rs2::stream_profile> given,       // We give these profiles to the config class
>>>>>>> 744ccde0
            expected;    // pool of profiles the config class can return. Leave empty if auto-completer is expected to fail
    };
    std::vector<Test> tests = {
        // Test 0 (Depth always has RS2_FORMAT_Z16)
       { { { RS2_STREAM_DEPTH   ,   0,   0,   0, RS2_FORMAT_ANY } },   // given
         { { RS2_STREAM_DEPTH   ,   0,   0,   0, RS2_FORMAT_Z16 } } }, // expected
        // Test 1 (IR always has RS2_FORMAT_Y8)
       { { { RS2_STREAM_INFRARED,   0,   0,   0, RS2_FORMAT_ANY } },   // given
         { { RS2_STREAM_INFRARED,   0,   0,   0, RS2_FORMAT_Y8  } } }, // expected
        // Test 2 (No 200 fps depth)
       { { { RS2_STREAM_DEPTH   ,   0,   0, 200, RS2_FORMAT_ANY } },   // given
         { } },                                                      // expected
        // Test 3 (Can request 200 fps IR)
       { { { RS2_STREAM_INFRARED,   0,   0, 200, RS2_FORMAT_ANY } },   // given
         { { RS2_STREAM_INFRARED,   0,   0, 200, RS2_FORMAT_ANY } } }, // expected
        // Test 4 (requesting IR@200fps + depth fails
       { { { RS2_STREAM_INFRARED,   0,   0, 200, RS2_FORMAT_ANY }, { RS2_STREAM_DEPTH   ,   0,   0,   0, RS2_FORMAT_ANY } },   // given
         { } },                                                                                                            // expected
        // Test 5 (Can't do 640x480@110fps a)
       { { { RS2_STREAM_INFRARED, 640, 480, 110, RS2_FORMAT_ANY } },   // given
         { } },                                                      // expected
        // Test 6 (Can't do 640x480@110fps b)
       { { { RS2_STREAM_DEPTH   , 640, 480,   0, RS2_FORMAT_ANY }, { RS2_STREAM_INFRARED,   0,   0, 110, RS2_FORMAT_ANY } },   // given
         { } },                                                                                                            // expected
        // Test 7 (Pull extra details from second stream a)
       { { { RS2_STREAM_DEPTH   , 640, 480,   0, RS2_FORMAT_ANY }, { RS2_STREAM_INFRARED,   0,   0,  30, RS2_FORMAT_ANY } },   // given
         { { RS2_STREAM_DEPTH   , 640, 480,  30, RS2_FORMAT_ANY }, { RS2_STREAM_INFRARED, 640, 480,  30, RS2_FORMAT_ANY } } }, // expected
        // Test 8 (Pull extra details from second stream b) [IR also supports 200, could fail if that gets selected]
       { { { RS2_STREAM_INFRARED, 640, 480,   0, RS2_FORMAT_ANY }, { RS2_STREAM_DEPTH   ,   0,   0,   0, RS2_FORMAT_ANY } },   // given
         { { RS2_STREAM_INFRARED, 640, 480,  10, RS2_FORMAT_ANY }, { RS2_STREAM_INFRARED, 640, 480,  30, RS2_FORMAT_ANY },     // expected - options for IR stream
           { RS2_STREAM_DEPTH   , 640, 480,  10, RS2_FORMAT_ANY }, { RS2_STREAM_DEPTH   , 640, 480,  30, RS2_FORMAT_ANY } } }  // expected - options for depth stream
    };

    for (int i = 0; i < tests.size(); ++i)
    {
        config.disable_all();
        for (auto & profile : tests[i].given) {
            config.enable_stream(profile.stream_type(), profile.width(), profile.height(), profile.fps(), profile.format());
        }
        dev.set_expected(tests[i].expected);
        CAPTURE(i);
        if (tests[i].expected.size() == 0) {
            REQUIRE_THROWS_AS(config.open(dev), std::runtime_error);
        }
        else
        {
            util::Config<AC_Mock_Device>::multistream results;
            REQUIRE_NOTHROW(results = config.open(dev));
            //REQUIRE()s are in here
            results.start(0);
            results.stop();
            REQUIRE_NOTHROW(config.open(dev));
        }
    }
}<|MERGE_RESOLUTION|>--- conflicted
+++ resolved
@@ -8,11 +8,8 @@
 #include <cmath>
 #include "unit-tests-common.h"
 #include <librealsense/rs2_advanced_mode.hpp>
-#include "../src/ds5/ds5-active.h"
-#include "../src/ds5/ds5-rolling-shutter.h"
 
 using namespace rs2;
-using namespace librealsense;
 
 # define SECTION_FROM_TEST_NAME space_to_underscore(Catch::getCurrentContext().getResultCapture()->getCurrentTestName()).c_str()
 //// disable in one place options that are sensitive to frame content
@@ -259,13 +256,8 @@
         {
             auto module_name = dev.get_info(RS2_CAMERA_INFO_NAME);
             // TODO: if FE
-<<<<<<< HEAD
-            std::vector<stream_profile> stream_profiles;
+            std::vector<rs2::stream_profile> stream_profiles;
             REQUIRE_NOTHROW(stream_profiles = dev.get_stream_profiles());
-=======
-            std::vector<rs2::stream_profile> stream_profiles;
-            REQUIRE_NOTHROW(stream_profiles = dev.get_stream_modes());
->>>>>>> 744ccde0
             REQUIRE(stream_profiles.size() > 0);
 
             // for each stream profile provided:
@@ -302,13 +294,8 @@
             disable_sensitive_options_for(dev);
 
             // make sure they provide at least one streaming mode
-<<<<<<< HEAD
-            std::vector<stream_profile> stream_profiles;
+            std::vector<rs2::stream_profile> stream_profiles;
             REQUIRE_NOTHROW(stream_profiles = dev.get_stream_profiles());
-=======
-            std::vector<rs2::stream_profile> stream_profiles;
-            REQUIRE_NOTHROW(stream_profiles = dev.get_stream_modes());
->>>>>>> 744ccde0
             REQUIRE(stream_profiles.size() > 0);
 
             // for each stream profile provided:
@@ -379,13 +366,8 @@
             disable_sensitive_options_for(dev);
 
             // make sure they provide at least one streaming mode
-<<<<<<< HEAD
-            std::vector<stream_profile> stream_profiles;
+            std::vector<rs2::stream_profile> stream_profiles;
             REQUIRE_NOTHROW(stream_profiles = dev.get_stream_profiles());
-=======
-            std::vector<rs2::stream_profile> stream_profiles;
-            REQUIRE_NOTHROW(stream_profiles = dev.get_stream_modes());
->>>>>>> 744ccde0
             REQUIRE(stream_profiles.size() > 0);
 
             // for each stream profile provided:
@@ -635,30 +617,18 @@
 
                                 // selected, but not streaming
                                 {
-<<<<<<< HEAD
                                     CAPTURE(subdevice2.get_stream_profiles().front().stream_type());
                                     REQUIRE_NOTHROW(subdevice2.open(subdevice2.get_stream_profiles().front()));
-                                    REQUIRE_NOTHROW(subdevice2.start([](frame fref) {}));
-=======
-                                    CAPTURE(subdevice2.get_stream_modes().front().stream);
-                                    REQUIRE_NOTHROW(subdevice2.open(subdevice2.get_stream_modes().front()));
                                     REQUIRE_NOTHROW(subdevice2.start([](rs2::frame fref) {}));
->>>>>>> 744ccde0
                                     REQUIRE_NOTHROW(subdevice2.stop());
                                     REQUIRE_NOTHROW(subdevice2.close());
                                 }
 
                                 // streaming
                                 {
-<<<<<<< HEAD
-                                    REQUIRE_NOTHROW(subdevice1.start([](frame fref) {}));
+                                    REQUIRE_NOTHROW(subdevice1.start([](rs2::frame fref) {}));
                                     REQUIRE_NOTHROW(subdevice2.open(subdevice2.get_stream_profiles().front()));
-                                    REQUIRE_NOTHROW(subdevice2.start([](frame fref) {}));
-=======
-                                    REQUIRE_NOTHROW(subdevice1.start([](rs2::frame fref) {}));
-                                    REQUIRE_NOTHROW(subdevice2.open(subdevice2.get_stream_modes().front()));
                                     REQUIRE_NOTHROW(subdevice2.start([](rs2::frame fref) {}));
->>>>>>> 744ccde0
                                     // stop streaming in opposite order just to be sure that works too
                                     REQUIRE_NOTHROW(subdevice1.stop());
                                     REQUIRE_NOTHROW(subdevice2.stop());
@@ -726,15 +696,9 @@
                         {
                             SECTION("same subdevice") {
                                 // get modes
-<<<<<<< HEAD
-                                std::vector<stream_profile> modes1, modes2;
+                                std::vector<rs2::stream_profile> modes1, modes2;
                                 REQUIRE_NOTHROW(modes1 = dev1.get_stream_profiles());
                                 REQUIRE_NOTHROW(modes2 = dev2.get_stream_profiles());
-=======
-                                std::vector<rs2::stream_profile> modes1, modes2;
-                                REQUIRE_NOTHROW(modes1 = dev1.get_stream_modes());
-                                REQUIRE_NOTHROW(modes2 = dev2.get_stream_modes());
->>>>>>> 744ccde0
                                 REQUIRE(modes1.size() > 0);
                                 REQUIRE(modes1.size() == modes2.size());
                                 // require that the lists are the same (disregarding order)
@@ -789,30 +753,18 @@
 
                                 // selected, but not streaming
                                 {
-<<<<<<< HEAD
                                     CAPTURE(dev2.get_stream_profiles().front().stream_type());
                                     REQUIRE_NOTHROW(dev2.open(dev2.get_stream_profiles().front()));
-                                    REQUIRE_NOTHROW(dev2.start([](frame fref) {}));
-=======
-                                    CAPTURE(dev2.get_stream_modes().front().stream);
-                                    REQUIRE_NOTHROW(dev2.open(dev2.get_stream_modes().front()));
                                     REQUIRE_NOTHROW(dev2.start([](rs2::frame fref) {}));
->>>>>>> 744ccde0
                                     REQUIRE_NOTHROW(dev2.stop());
                                     REQUIRE_NOTHROW(dev2.close());
                                 }
 
                                 // streaming
                                 {
-<<<<<<< HEAD
-                                    REQUIRE_NOTHROW(dev1.start([](frame fref) {}));
+                                    REQUIRE_NOTHROW(dev1.start([](rs2::frame fref) {}));
                                     REQUIRE_NOTHROW(dev2.open(dev2.get_stream_profiles().front()));
-                                    REQUIRE_NOTHROW(dev2.start([](frame fref) {}));
-=======
-                                    REQUIRE_NOTHROW(dev1.start([](rs2::frame fref) {}));
-                                    REQUIRE_NOTHROW(dev2.open(dev2.get_stream_modes().front()));
                                     REQUIRE_NOTHROW(dev2.start([](rs2::frame fref) {}));
->>>>>>> 744ccde0
                                     // stop streaming in opposite order just to be sure that works too
                                     REQUIRE_NOTHROW(dev1.stop());
                                     REQUIRE_NOTHROW(dev2.stop());
@@ -844,15 +796,9 @@
                                 continue;
 
                             // get modes
-<<<<<<< HEAD
-                            std::vector<stream_profile> modes1, modes2;
+                            std::vector<rs2::stream_profile> modes1, modes2;
                             REQUIRE_NOTHROW(modes1 = dev1.get_stream_profiles());
                             REQUIRE_NOTHROW(modes2 = dev2.get_stream_profiles());
-=======
-                            std::vector<rs2::stream_profile> modes1, modes2;
-                            REQUIRE_NOTHROW(modes1 = dev1.get_stream_modes());
-                            REQUIRE_NOTHROW(modes2 = dev2.get_stream_modes());
->>>>>>> 744ccde0
                             REQUIRE(modes1.size() > 0);
                             REQUIRE(modes2.size() > 0);
 
@@ -911,13 +857,8 @@
 
             disable_sensitive_options_for(subdevice);
 
-<<<<<<< HEAD
-            std::vector<stream_profile> modes;
+            std::vector<rs2::stream_profile> modes;
             REQUIRE_NOTHROW(modes = subdevice.get_stream_profiles());
-=======
-            std::vector<rs2::stream_profile> modes;
-            REQUIRE_NOTHROW(modes = subdevice.get_stream_modes());
->>>>>>> 744ccde0
 
             REQUIRE(modes.size() > 0);
             WARN(subdevice.get_info(RS2_CAMERA_INFO_NAME));
@@ -993,13 +934,8 @@
         const float max_diff_between_real_and_metadata_fps = 0.2f;
 
         for (auto && subdevice : list) {
-<<<<<<< HEAD
-            std::vector<stream_profile> modes;
+            std::vector<rs2::stream_profile> modes;
             REQUIRE_NOTHROW(modes = subdevice.get_stream_profiles());
-=======
-            std::vector<rs2::stream_profile> modes;
-            REQUIRE_NOTHROW(modes = subdevice.get_stream_modes());
->>>>>>> 744ccde0
 
             REQUIRE(modes.size() > 0);
             WARN(subdevice.get_info(RS2_CAMERA_INFO_NAME));
@@ -1130,16 +1066,9 @@
                     //the test will fail
                     REQUIRE(std::abs(metadata_fps / actual_fps - 1) < max_diff_between_real_and_metadata_fps);
 
-<<<<<<< HEAD
-                // Verify per-frame metadata attributes
-                metadata_verification(frames_additional_data);
-=======
                     // Verify per-frame metadata attributes
                     metadata_verification(frames_additional_data);
-
-                    std::cout << modes[i].format << " MODE: " << modes[i].fps << " " << modes[i].height << " " << modes[i].width << " " << modes[i].stream << " succeed\n";
-                }
->>>>>>> 744ccde0
+                }
             }
         }
     }
@@ -1374,7 +1303,7 @@
                     REQUIRE_NOTHROW(presets_sensor.set_option(RS2_OPTION_ADVANCED_MODE_PRESET, preset));
                     float ret_preset;
                     REQUIRE_NOTHROW(ret_preset = presets_sensor.get_option(RS2_OPTION_ADVANCED_MODE_PRESET));
-                    REQUIRE(preset == (rs2_rs400_visual_preset)ret_preset);
+                    REQUIRE(preset == (rs2_rs400_visual_preset)((int)ret_preset));
                 }
                 presets_sensor.stop();
                 presets_sensor.close();
@@ -1805,43 +1734,19 @@
 
     std::shared_ptr<std::function<void(rs2::frame fref)>>  func;
 
-<<<<<<< HEAD
     for (auto sub : ctx.get_sensor_parent(dev).query_sensors())
     {
-        std::vector<stream_profile> modes;
+        std::vector<rs2::stream_profile> modes;
         REQUIRE_NOTHROW(modes = sub.get_stream_profiles());
-=======
-
-    std::vector<rs2::stream_profile> profiles = {
-    {RS2_STREAM_DEPTH, 640, 480, 60, RS2_FORMAT_Z16},
-    {RS2_STREAM_FISHEYE, 640, 480, 60, RS2_FORMAT_RAW8}};
-
-    for (auto sub : ctx.get_sensor_parent(dev).query_sensors())
-    {
-        std::vector<rs2::stream_profile> modes;
-        REQUIRE_NOTHROW(modes = sub.get_stream_modes());
->>>>>>> 744ccde0
 
         for(auto p: modes)
         {
-<<<<<<< HEAD
             if (auto video = p.as<video_stream_profile>())
             {
                 if (video.width() == 640 && video.height() == 480 && video.fps() == 60 && video.format())
                 {
                     if ((video.stream_type() == RS2_STREAM_DEPTH && video.format() == RS2_FORMAT_Z16) ||
                         (video.stream_type() == RS2_STREAM_FISHEYE && video.format() == RS2_FORMAT_RAW8))
-=======
-            if(std::find_if(modes.begin(), modes.end(), [&](rs2::stream_profile profile){return p==profile;}) < modes.end())
-            {
-
-                (*streams_frames)[p.stream] = 0;
-
-                REQUIRE_NOTHROW(sub.open(p));
-                devs.push_back(sub);
-
-                func = std::make_shared< std::function<void(rs2::frame fref)>>([devs, num_of_frames, m, streams_frames, cv](rs2::frame fref) mutable
->>>>>>> 744ccde0
                     {
                         (*streams_frames)[p.stream_type()] = 0;
 
@@ -2131,37 +2036,21 @@
         return std::vector<SensorType>(1, *this);
     }
 
-<<<<<<< HEAD
     AC_Mock_Device(std::vector<AC_profile> modes, bool result) : result(result), modes(std::move(modes)), expected() {};
-    void set_expected(std::vector<AC_profile> profiles) { expected = profiles; };
+    void set_expected(std::vector<util::config::request_type> profiles) { expected = profiles; };
 
     std::vector<AC_Mock_Device> get_adjacent_devices() const { return{ *this }; }
     std::vector<AC_profile> get_stream_profiles() const { return modes; };
     bool open(std::vector<AC_profile> profiles) const {
         for (auto & profile : profiles) {
-            if (has_wildcards(profile)) return false;
-            if (std::none_of(begin(expected), end(expected), [&profile](const AC_profile &p) {return match(p, profile); }))
-=======
-    AC_Mock_Device(std::vector<rs2::stream_profile> modes, bool result) : result(result), modes(std::move(modes)), expected() {};
-    void set_expected(std::vector<rs2::stream_profile> profiles) { expected = profiles; };
-
-    std::vector<AC_Mock_Device> get_adjacent_devices() const { return{ *this }; }
-    std::vector<rs2::stream_profile> get_stream_modes() const { return modes; };
-    bool open(std::vector<rs2::stream_profile> profiles) const {
-        for (auto & profile : profiles) {
-            if (profile.has_wildcards()) return false;
-            if (std::none_of(begin(expected), end(expected), [&profile](const rs2::stream_profile &p) {return p.match(profile); }))
->>>>>>> 744ccde0
+            if (rs2::util::config::has_wildcards(profile)) return false;
+            if (std::none_of(begin(expected), end(expected), [&profile](const util::config::request_type &p) {return rs2::util::config::match(profile, p); }))
                 return false;
         }
         return true;
     }
 
-<<<<<<< HEAD
     rs2_intrinsics get_intrinsics(AC_profile profile) const {
-=======
-    rs2_intrinsics get_intrinsics(rs2::stream_profile profile) const {
->>>>>>> 744ccde0
         return{ 0, 0, 0.0, 0.0, 0.0, 0.0, RS2_DISTORTION_COUNT,{ 0.0, 0.0, 0.0, 0.0, 0.0 } };
     }
     const char * get_camera_info(rs2_camera_info info) const {
@@ -2190,11 +2079,8 @@
     }
 
 private:
-<<<<<<< HEAD
-    std::vector<AC_profile> modes, expected;
-=======
-    std::vector<rs2::stream_profile> modes, expected;
->>>>>>> 744ccde0
+    std::vector<AC_profile> modes;
+    std::vector<util::config::request_type> expected;
     bool result;
 };
 
@@ -2214,12 +2100,8 @@
     util::Config<AC_Mock_Device> config;
 
     struct Test {
-<<<<<<< HEAD
-        std::vector<AC_Mock_Device::AC_profile> given,       // We give these profiles to the config class
-=======
-        std::vector<rs2::stream_profile> given,       // We give these profiles to the config class
->>>>>>> 744ccde0
-            expected;    // pool of profiles the config class can return. Leave empty if auto-completer is expected to fail
+        std::vector<AC_Mock_Device::AC_profile> given;      // We give these profiles to the config class
+        std::vector<util::config::request_type> expected;    // pool of profiles the config class can return. Leave empty if auto-completer is expected to fail
     };
     std::vector<Test> tests = {
         // Test 0 (Depth always has RS2_FORMAT_Z16)
@@ -2256,7 +2138,7 @@
     {
         config.disable_all();
         for (auto & profile : tests[i].given) {
-            config.enable_stream(profile.stream_type(), profile.width(), profile.height(), profile.fps(), profile.format());
+            config.enable_stream(profile.stream_type(), profile.stream_index(), profile.width(), profile.height(), profile.format(), profile.fps());
         }
         dev.set_expected(tests[i].expected);
         CAPTURE(i);
