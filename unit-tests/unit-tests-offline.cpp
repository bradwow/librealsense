--- conflicted
+++ resolved
@@ -11,11 +11,7 @@
 
 #include <sstream>
 
-<<<<<<< HEAD
-static const char * unknown = "UNKNOWN";
-=======
 static const char * unknown = "UNKNOWN"; 
->>>>>>> 5edfaaff
 
 // Helper to produce a not-null pointer to a specific object type, to help validate API methods.
 // Use with caution, the resulting pointer does not address a real object!
