--- conflicted
+++ resolved
@@ -209,13 +209,9 @@
         std::array<std::pair<bool,rs2_metadata_t>,RS2_FRAME_METADATA_COUNT> md_attributes{};
     };
 
-<<<<<<< HEAD
     struct notification_model;
-
-    typedef std::map<rs2_stream, rect> streams_layout;
-=======
     typedef std::map<int, rect> streams_layout;
->>>>>>> e309bfc3
+
 
     class option_model
     {
@@ -399,20 +395,13 @@
         void reset();
         explicit device_model(device& dev, std::string& error_message);
         bool draw_combo_box(const std::vector<std::string>& device_names, int& new_index);
-<<<<<<< HEAD
         void draw_device_details(device& dev, context& ctx);
-=======
-        void draw_device_details(device& dev);
-        std::map<int, rect> calc_layout(float x0, float y0, float width, float height);
-        void upload_frame(frame&& f);
->>>>>>> e309bfc3
         void start_recording(device& dev, const std::string& path, std::string& error_message);
         void stop_recording();
         void pause_record();
         void resume_record();
 
         std::vector<std::shared_ptr<subdevice_model>> subdevices;
-<<<<<<< HEAD
         
         bool metadata_supported = false;
     private:
@@ -426,18 +415,11 @@
         void upload_frame(frame&& f);
         void draw_histogram_options(float depth_scale);
 
-        std::map<rs2_stream, rect> calc_layout(float x0, float y0, float width, float height);
-
-        std::map<rs2_stream, stream_model> streams;
-        bool fullscreen = false;
-        rs2_stream selected_stream = RS2_STREAM_ANY;
-=======
+        std::map<int, rect> calc_layout(float x0, float y0, float width, float height);
+
         std::map<int, stream_model> streams;
         bool fullscreen = false;
-        bool metadata_supported = false;
         stream_model* selected_stream = nullptr;
-
->>>>>>> e309bfc3
     private:
         std::map<int, rect> get_interpolated_layout(const std::map<int, rect>& l);
 
