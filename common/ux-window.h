--- conflicted
+++ resolved
@@ -59,27 +59,9 @@
         void add_on_load_message(const std::string& msg);
 
     private:
-<<<<<<< HEAD
-        ux_window(const ux_window&);
-
-        GLFWwindow              *_win;
-        int                     _width, _height, _output_height;
-        int                     _fb_width, _fb_height;
-        rs2::rect               _viewer_rect;
-
-        ImFont                  *_font_14, *_font_18;
-        rs2::mouse_info         _mouse;
-        std::string             _error_message;
-        float                   _scale_factor;
-
-        bool                    _first_frame = true;
-        std::atomic<bool>       _app_ready;
-        texture_buffer          _splash_tex;
-        timer                   _splash_timer;
-        std::string             _title_str;
-=======
         GLFWwindow               *_win;
         int                      _width, _height, _output_height;
+        int                     _fb_width, _fb_height;
         rs2::rect                _viewer_rect;
 
         ImFont                   *_font_14, *_font_18;
@@ -94,6 +76,5 @@
         std::string              _title_str;
         std::vector<std::string> _on_load_message;
         std::mutex               _on_load_message_mtx;
->>>>>>> 0f67746b
     };
 }