# ubuntu 12.04 LTS cmake version 2.8.7
# ubuntu 14.04 LTS cmake version 2.8.12.2
# ubuntu 16.04 LTS cmake version 3.5.1
cmake_minimum_required(VERSION 2.8.3)

macro(info msg)
    message(STATUS "Info: ${msg}")
endmacro()

macro(infoValue variableName)
    info("${variableName}=\${${variableName}}")
endmacro()

##################################################################
# Parse librealsense version and assign it to CMake variables    #
# This function parses librealsense public API header file, rs.h #
# and retrieves version numbers embedded in the source code.     #
# Since the function relies on hard-coded variables, it is prone #
# for failures should these constants be modified in future      #
##################################################################
function(assign_version_property VER_COMPONENT)
    file(STRINGS "./include/librealsense/rs2.h" REALSENSE_VERSION_${VER_COMPONENT} REGEX "#define RS2_API_${VER_COMPONENT}_VERSION")
    separate_arguments(REALSENSE_VERSION_${VER_COMPONENT})
    list(GET REALSENSE_VERSION_${VER_COMPONENT} -1 tmp)
    if (tmp LESS 0)
        message( FATAL_ERROR "Could not obtain valid Librealsense version ${VER_COMPONENT} component - actual value is ${tmp}" )
    endif()
    set(REALSENSE_VERSION_${VER_COMPONENT} ${tmp} PARENT_SCOPE)
endfunction()

set(REALSENSE_VERSION_MAJOR -1)
set(REALSENSE_VERSION_MINOR -1)
set(REALSENSE_VERSION_PATCH -1)
assign_version_property(MAJOR)
assign_version_property(MINOR)
assign_version_property(PATCH)
set(REALSENSE_VERSION_STRING ${REALSENSE_VERSION_MAJOR}.${REALSENSE_VERSION_MINOR}.${REALSENSE_VERSION_PATCH})
infoValue(REALSENSE_VERSION_STRING)

# In a ROS Build Environment CMAKE_PREFIX_PATH is also an environment variable
# Checking for this special case and ensuring it contains a ROS path
IF(DEFINED ENV{CMAKE_PREFIX_PATH})
  IF($ENV{CMAKE_PREFIX_PATH} MATCHES "/opt/ros")
    set(ROS_BUILD_TYPE TRUE)
  ENDIF()
ENDIF()

IF (${ROS_BUILD_TYPE})
  message(STATUS "Building in a ROS environment")
  project(librealsense2)

  #################################
  # catkin specific configuration #
  #################################
  find_package(catkin REQUIRED)
  # The catkin_package macro generates cmake config files for your package
  # Declare things to be passed to dependent projects
  # INCLUDE_DIRS: uncomment this if you package contains header files
  # LIBRARIES: libraries you create in this project that dependent projects also need
  # CATKIN_DEPENDS: catkin_packages dependent projects also need
  # DEPENDS: system dependencies of this project that dependent projects also need
  catkin_package(
    INCLUDE_DIRS include
    LIBRARIES realsense2
  )
ELSE()
  project(Realsense)
ENDIF()

# Save the command line compile commands in the build output
set(CMAKE_EXPORT_COMPILE_COMMANDS 1)
# View the makefile commands during build
#set(CMAKE_VERBOSE_MAKEFILE on)

include(CheckCXXCompilerFlag)
CHECK_CXX_COMPILER_FLAG("-std=c++11" COMPILER_SUPPORTS_CXX11)
CHECK_CXX_COMPILER_FLAG("-std=c++0x" COMPILER_SUPPORTS_CXX0X)
if(COMPILER_SUPPORTS_CXX11)
    set(CMAKE_C_FLAGS "${CMAKE_C_FLAGS} -std=c11")
    set(CMAKE_CXX_FLAGS "${CMAKE_CXX_FLAGS} -std=c++11")
elseif(COMPILER_SUPPORTS_CXX0X)
    set(CMAKE_CXX_FLAGS "${CMAKE_CXX_FLAGS} -std=c++0x")
else()
    message(STATUS "The compiler ${CMAKE_CXX_COMPILER} has no C++11 support. Please use a different C++ compiler.")
endif()

list(APPEND CMAKE_MODULE_PATH ${CMAKE_CURRENT_SOURCE_DIR}/CMake)

set(REALSENSE_CPP
    src/archive.cpp
    src/context.cpp
    src/device.cpp
    src/sensor.cpp
    src/algo.cpp
    src/sync.cpp
    src/option.cpp
    src/error-handling.cpp
    src/hw-monitor.cpp
    src/image.cpp
    src/ivcam/ivcam-private.cpp
    src/log.cpp
    src/rs.cpp
    src/ivcam/sr300.cpp
    src/types.cpp
    src/linux/backend-v4l2.cpp
    src/linux/backend-hid.cpp
    src/backend.cpp
    src/verify.c
    src/align.cpp
    src/source.cpp
    src/ds5/ds5-options.cpp
    src/ds5/ds5-timestamp.cpp
    src/ds5/ds5-private.cpp
    src/ds5/ds5-motion.cpp
    src/ds5/ds5-rolling-shutter.cpp
    src/ds5/ds5-device.cpp
    src/ds5/ds5-color.cpp
    src/ds5/ds5-active.cpp
    src/ds5/ds5-factory.cpp
    src/win/win-helpers.cpp
    src/win/win-uvc.cpp
    src/win/win-usb.cpp
    src/win/win-hid.cpp
    src/win/win-backend.cpp
    rs4xx/rs4xx_advanced_mode/src/rs2_advanced_mode.cpp

    third-party/easyloggingpp/src/easylogging++.cc

    third-party/sqlite/sqlite3.c
    src/mock/sql.cpp
    src/mock/recorder.cpp

    rs4xx/rs4xx_advanced_mode/src/presets.cpp
    rs4xx/rs4xx_advanced_mode/src/advanced_mode.cpp
)

set(REALSENSE_HPP
    include/librealsense/rs2.hpp
    include/librealsense/rs2.h
    include/librealsense/rscore2.hpp
    include/librealsense/rsutil2.h
    include/librealsense/rsutil2.hpp
    include/librealsense/rs2_advanced_mode.h
    include/librealsense/rs2_advanced_mode.hpp
    include/librealsense/rs2_advanced_mode_command.h

    src/core/streaming.h
    src/core/debug.h
    src/core/advanced_mode.h
    src/core/roi.h
    src/core/motion.h
    src/core/video.h
    src/core/options.h
    src/core/info.h
    src/core/extension.h
    src/core/processing.h

    src/archive.h
    src/concurrency.h
    src/context.h
    src/sensor.h
    src/sync.h
    src/sensor.h
    src/align.h
    src/algo.h
    src/option.h
    src/metadata.h
    src/metadata-parser.h
    src/error-handling.h
    src/hw-monitor.h
    src/image.h
    src/source.h
    src/ivcam/ivcam-private.h
    src/types.h
    src/backend.h
    src/device.h
    src/ivcam/sr300.h
    src/ds5/ds5-factory.h
    src/ds5/ds5-device.h
    src/ds5/ds5-options.h
    src/ds5/ds5-private.h
    src/ds5/ds5-timestamp.h
    src/ds5/ds5-active.h
    src/ds5/ds5-motion.h
    src/ds5/ds5-rolling-shutter.h
    src/ds5/ds5-color.h
    src/linux/backend-v4l2.h
    src/linux/backend-hid.h
    src/win/win-helpers.h
    src/win/win-uvc.h
    src/win/win-usb.h
    src/win/win-hid.h
    src/win/win-backend.h
    src/api.h

    third-party/easyloggingpp/src/easylogging++.h
    third-party/sqlite/sqlite3.h
    src/mock/sql.h
    src/mock/recorder.h
)

if(WIN32)
    source_group("Source Files\\Backend" FILES
        src/win/win-helpers.cpp
        src/win/win-uvc.cpp
        src/win/win-usb.cpp
        src/win/win-hid.cpp
        src/win/win-backend.cpp
        src/linux/backend-v4l2.cpp
        src/linux/backend-hid.cpp
        src/backend.cpp
        )

    source_group("Source Files\\Logging" FILES
        third-party/easyloggingpp/src/easylogging++.cc
        src/log.cpp
        )

    source_group("Header Files\\Backend" FILES
        src/win/win-helpers.h
        src/win/win-uvc.h
        src/win/win-usb.h
        src/win/win-hid.h
        src/win/win-backend.h
        src/linux/backend-v4l2.h
        src/linux/backend-hid.h
        src/backend.h)

    source_group("Header Files\\API" FILES
        include/librealsense/rs2.hpp
        include/librealsense/rs2.h
        include/librealsense/rscore2.hpp
        include/librealsense/rsutil2.h
        include/librealsense/rsutil2.hpp
        include/librealsense/rs2_advanced_mode.h
        include/librealsense/rs2_advanced_mode.hpp
        include/librealsense/rs2_advanced_mode_command.h
        CMake/realsense.def
        )

    source_group("Header Files\\Recorder" FILES
        third-party/sqlite/sqlite3.h
        src/mock/sql.h
        src/mock/recorder.h
        )

    source_group("Source Files\\API" FILES
        src/rs.cpp
        src/verify.c
        rs4xx/rs4xx_advanced_mode/src/rs2_advanced_mode.cpp
        )

    source_group("Source Files\\Recorder" FILES
        third-party/sqlite/sqlite3.c
        src/mock/sql.cpp
        src/mock/recorder.cpp
        )

    source_group("Source Files\\Devices" FILES
        src/ds5/ds5-device.cpp
        src/ds5/ds5-factory.cpp
        src/ds5/ds5-options.cpp
        src/ds5/ds5-private.cpp
        src/ds5/ds5-timestamp.cpp
        src/ds5/ds5-motion.cpp
        src/ds5/ds5-rolling-shutter.cpp
        src/ds5/ds5-color.cpp
        src/ds5/ds5-active.cpp
        src/ivcam/sr300.cpp
        src/ivcam/ivcam-private.cpp
        )

    source_group("Header Files\\Devices" FILES
        src/ds5/ds5-device.h
        src/ds5/ds5-options.h
        src/ds5/ds5-private.h
        src/ds5/ds5-timestamp.h
        src/ds5/ds5-factory.h
        src/ds5/ds5-active.h
        src/ds5/ds5-motion.h
        src/ds5/ds5-rolling-shutter.h
        src/ds5/ds5-color.h
        src/ivcam/sr300.h
        src/ivcam/ivcam-private.h
        )
        
    source_group("Header Files\\Core" FILES
        src/core/streaming.h
<<<<<<< HEAD
         src/core/debug.h
		src/core/roi.h
		src/core/video.h
		src/core/motion.h
		src/core/info.h
		src/core/options.h
		src/core/extension.h
=======
        src/core/debug.h
        src/core/roi.h
        src/core/video.h
        src/core/motion.h
        src/core/info.h
        src/core/options.h
        src/core/extension.h
>>>>>>> cd3772cc
        src/core/processing.h
        )

    source_group("Header Files\\Logging" FILES
        third-party/easyloggingpp/src/easylogging++.h
        )

    foreach(flag_var
            CMAKE_CXX_FLAGS CMAKE_CXX_FLAGS_DEBUG CMAKE_CXX_FLAGS_RELEASE
            CMAKE_CXX_FLAGS_MINSIZEREL CMAKE_CXX_FLAGS_RELWITHDEBINFO
            CMAKE_C_FLAGS CMAKE_C_FLAGS_DEBUG CMAKE_C_FLAGS_RELEASE
            CMAKE_C_FLAGS_MINSIZEREL CMAKE_C_FLAGS_RELWITHDEBINFO)
        if(${flag_var} MATCHES "/MD")
            string(REGEX REPLACE "/MD" "/MT" ${flag_var} "${${flag_var}}")
        endif(${flag_var} MATCHES "/MD")
    endforeach(flag_var)

else()

endif()

if(WIN32)
    set(BACKEND RS2_USE_WMF_BACKEND)
    set(REALSENSE_DEF CMake/realsense.def)
    # Makes VS15 find the DLL when trying to run examples/tests
    set(CMAKE_LIBRARY_OUTPUT_DIRECTORY ${CMAKE_BINARY_DIR})
    set(CMAKE_RUNTIME_OUTPUT_DIRECTORY ${CMAKE_BINARY_DIR})
    add_definitions(-D__SSSE3__ -D_CRT_SECURE_NO_WARNINGS)

    set_property(GLOBAL PROPERTY USE_FOLDERS ON)
elseif(APPLE)
    set(BACKEND RS2_USE_LIBUVC_BACKEND)
else()
    set(BACKEND RS2_USE_V4L2_BACKEND)
endif()
add_definitions(-D${BACKEND} -DUNICODE)

if(ANDROID)
    set(ANDROID_STL "c++_static")

    set(CMAKE_C_FLAGS   "${CMAKE_C_FLAGS}   -fPIC -pedantic -g -D_BSD_SOURCE")
    set(CMAKE_CXX_FLAGS "${CMAKE_CXX_FLAGS} -fPIC -pedantic -g -Wno-missing-field-initializers")
    set(CMAKE_CXX_FLAGS "${CMAKE_CXX_FLAGS} -Wno-switch -Wno-multichar")

    set(LIBUSB1_INCLUDE_DIRS "${CMAKE_CURRENT_SOURCE_DIR}/third_party/libusb/libusb")
    set(LIBUSB1_LIBRARY_DIRS "${CMAKE_CURRENT_SOURCE_DIR}/third_party/libusb/android/libs/${ANDROID_NDK_ABI_NAME}")
    set(LIBUSB1_LIBRARIES "usb1.0")

    include_directories(SYSTEM ${LIBUSB1_INCLUDE_DIRS})
    link_directories(${LIBUSB1_LIBRARY_DIRS})
elseif(UNIX)
    find_package(PkgConfig REQUIRED)
    find_package (Threads REQUIRED)
    list(APPEND librealsense_PKG_DEPS "Threads")

    pkg_search_module(LIBUSB1 REQUIRED libusb-1.0)
    if(LIBUSB1_FOUND)
        include_directories(SYSTEM ${LIBUSB1_INCLUDE_DIRS})
        link_directories(${LIBUSB1_LIBRARY_DIRS})
        list(APPEND librealsense_PKG_DEPS "libusb-1.0")
    else()
        message( FATAL_ERROR "Failed to find libusb-1.0" )
    endif(LIBUSB1_FOUND)

    set(CMAKE_C_FLAGS   "${CMAKE_C_FLAGS}   -fPIC -pedantic -g -D_BSD_SOURCE")
    set(CMAKE_CXX_FLAGS "${CMAKE_CXX_FLAGS} -fPIC -pedantic -g -Wno-missing-field-initializers")
    set(CMAKE_CXX_FLAGS "${CMAKE_CXX_FLAGS} -Wno-switch -Wno-multichar")

    execute_process(COMMAND ${CMAKE_C_COMPILER} -dumpmachine OUTPUT_VARIABLE MACHINE)
    if(${MACHINE} MATCHES "arm-linux-gnueabihf")
      set(CMAKE_C_FLAGS   "${CMAKE_C_FLAGS}   -mfpu=neon -mfloat-abi=hard -ftree-vectorize")
      set(CMAKE_CXX_FLAGS "${CMAKE_CXX_FLAGS} -mfpu=neon -mfloat-abi=hard -ftree-vectorize")
    elseif(${MACHINE} MATCHES "aarch64-linux-gnu")
      set(CMAKE_C_FLAGS   "${CMAKE_C_FLAGS}   -mstrict-align -ftree-vectorize")
      set(CMAKE_CXX_FLAGS "${CMAKE_CXX_FLAGS} -mstrict-align -ftree-vectorize")
    else(${MACHINE} MATCHES "arm-linux-gnueabihf")
      set(CMAKE_C_FLAGS   "${CMAKE_C_FLAGS}   -mssse3")
      set(CMAKE_CXX_FLAGS "${CMAKE_CXX_FLAGS} -mssse3")
    endif(${MACHINE} MATCHES "arm-linux-gnueabihf")
endif()

# Set CMAKE_INSTALL_* if not defined
include(GNUInstallDirs)


option(HWM_OVER_XU "Send HWM commands over UVC XU control" ON)
if(HWM_OVER_XU)
    add_definitions(-DHWM_OVER_XU)
endif()

add_subdirectory(third-party/realsense-file)

option(BUILD_SHARED_LIBS "Build shared library" ON)
if(BUILD_SHARED_LIBS)
    add_library(realsense2 SHARED ${REALSENSE_CPP} ${REALSENSE_HPP} ${REALSENSE_DEF})
else()
    add_library(realsense2 STATIC ${REALSENSE_CPP} ${REALSENSE_HPP})
endif()

set_target_properties(realsense2 PROPERTIES VERSION ${REALSENSE_VERSION_STRING}
                                SOVERSION ${REALSENSE_VERSION_MAJOR})
target_link_libraries(realsense2 realsense-file ${LIBUSB1_LIBRARIES} ${CMAKE_THREAD_LIBS_INIT})
list(APPEND librealsense_PKG_LIBS ${CMAKE_THREAD_LIBS_INIT})

add_definitions(-DELPP_THREAD_SAFE)
add_definitions(-DELPP_NO_DEFAULT_LOG_FILE)
include_directories(realsense2 src)

set_target_properties (realsense2 PROPERTIES
    FOLDER Library
)

set(LRS_LIB_NAME realsense2)

target_include_directories(realsense2 PUBLIC $<BUILD_INTERFACE:${CMAKE_CURRENT_SOURCE_DIR}/include>
                                            $<INSTALL_INTERFACE:include>
                                     PRIVATE ${LIBUSB1_INCLUDE_DIRS})


if(${ROS_BUILD_TYPE})
    install(TARGETS realsense2
        RUNTIME DESTINATION ${CATKIN_PACKAGE_BIN_DESTINATION}
        LIBRARY DESTINATION ${CATKIN_PACKAGE_LIB_DESTINATION}
        ARCHIVE DESTINATION ${CATKIN_PACKAGE_LIB_DESTINATION}
    )

    install(DIRECTORY ${PROJECT_SOURCE_DIR}/include/librealsense/
        DESTINATION ${CATKIN_PACKAGE_INCLUDE_DESTINATION})
else()
    set(CMAKECONFIG_INSTALL_DIR "${CMAKE_INSTALL_LIBDIR}/cmake/realsense2")

    install(TARGETS realsense2
        EXPORT realsense2Targets
        RUNTIME DESTINATION ${CMAKE_INSTALL_BINDIR}
        LIBRARY DESTINATION ${CMAKE_INSTALL_LIBDIR}
        ARCHIVE DESTINATION ${CMAKE_INSTALL_LIBDIR}
    )

    install(DIRECTORY ${PROJECT_SOURCE_DIR}/include/librealsense DESTINATION ${CMAKE_INSTALL_INCLUDEDIR})

    include(CMakePackageConfigHelpers)
    configure_package_config_file(CMake/realsense2Config.cmake.in realsense2Config.cmake
                                  INSTALL_DESTINATION ${CMAKECONFIG_INSTALL_DIR}
                                  PATH_VARS CMAKE_INSTALL_INCLUDEDIR)

    install(EXPORT realsense2Targets FILE realsense2Targets.cmake NAMESPACE realsense2::
            DESTINATION ${CMAKECONFIG_INSTALL_DIR})
    install(FILES "${CMAKE_CURRENT_BINARY_DIR}/realsense2Config.cmake"
            DESTINATION ${CMAKECONFIG_INSTALL_DIR})
    install(CODE "execute_process(COMMAND ldconfig)")
endif()

option(BUILD_UNIT_TESTS "Build realsense unit tests." OFF) # TODO: Change back to ON
option(BUILD_EXAMPLES "Build realsense examples and tools." ON)
option(ENFORCE_METADATA "Require WinSDK with Metadata support during compilation. Windows OS Only" OFF)
option(BUILD_RS4XX_EXTRAS "Build RS4xx advanced APIs." ON)
option(BUILD_PYTHON_BINDINGS "Build Python bindings" OFF)

# This parameter is meant for disabling graphical examples when building for
# headless targets.
option(BUILD_GRAPHICAL_EXAMPLES "Build graphical examples and tools." ON)

if(((BUILD_EXAMPLES AND BUILD_GRAPHICAL_EXAMPLES) OR BUILD_RS4XX_EXTRAS) AND WIN32)
  add_subdirectory(third-party/glfw)
endif()

if(BUILD_EXAMPLES)
  add_subdirectory(examples)
  add_subdirectory(tools)
endif()

if(BUILD_UNIT_TESTS)
  add_subdirectory(unit-tests)
endif()

if(BUILD_RS4XX_EXTRAS)
  add_subdirectory(rs4xx/rs4xx_advanced_mode)
endif()

if (ENFORCE_METADATA)
  add_definitions(-DENFORCE_METADATA)
endif()

if (BUILD_PYTHON_BINDINGS)
  add_subdirectory(bindings/python)
endif()

# Check for unreferenced files
FILE(GLOB_RECURSE AllSources RELATIVE ${CMAKE_CURRENT_SOURCE_DIR}
  "src/*.c" "src/*.cpp" "src/*.cc" "src/*.c++"
  "src/*.h" "src/*.hpp" "src/*.hh" "src/*.h++")
#message ( "${AllSources}" )
#message ( "${REALSENSE_CPP}" )
#message ( "${REALSENSE_HPP}" )
foreach(afile ${REALSENSE_CPP})
  list(REMOVE_ITEM AllSources ${afile})
endforeach(afile)
foreach(afile ${REALSENSE_HPP})
  list(REMOVE_ITEM AllSources ${afile})
endforeach(afile)
list(LENGTH AllSources ignore_count)
if(${ignore_count} GREATER 0)
  if(${ignore_count} GREATER 1)
    message ( WARNING "${ignore_count} source files ignored: ${AllSources}" )
  else(${ignore_count} GREATER 1)
    message ( WARNING "Source file ignored: ${AllSources}" )
  endif(${ignore_count} GREATER 1)
endif(${ignore_count} GREATER 0)

configure_file("${CMAKE_CURRENT_SOURCE_DIR}/cmake_uninstall.cmake" "${CMAKE_CURRENT_BINARY_DIR}/cmake_uninstall.cmake" IMMEDIATE @ONLY)
add_custom_target(uninstall "${CMAKE_COMMAND}" -P "${CMAKE_CURRENT_BINARY_DIR}/cmake_uninstall.cmake")

# Support pkg-config meta-data file
# Export library compile and link-time dependencies
foreach(arg ${librealsense_PKG_DEPS})
    set(LRS_PKG_DEPS "${LRS_PKG_DEPS} ${arg}")
endforeach()
foreach(arg ${librealsense_PKG_LIBS})
    set(LRS_PKG_LIBS "${LRS_PKG_LIBS} ${arg}")
endforeach()
# Set library pkgconfig file for facilitating 3rd party integration
configure_file(config/librealsense.pc.in config/realsense2.pc @ONLY)
install(FILES "${CMAKE_CURRENT_BINARY_DIR}/config/realsense2.pc" DESTINATION "${CMAKE_INSTALL_LIBDIR}/pkgconfig")<|MERGE_RESOLUTION|>--- conflicted
+++ resolved
@@ -286,15 +286,6 @@
         
     source_group("Header Files\\Core" FILES
         src/core/streaming.h
-<<<<<<< HEAD
-         src/core/debug.h
-		src/core/roi.h
-		src/core/video.h
-		src/core/motion.h
-		src/core/info.h
-		src/core/options.h
-		src/core/extension.h
-=======
         src/core/debug.h
         src/core/roi.h
         src/core/video.h
@@ -302,7 +293,6 @@
         src/core/info.h
         src/core/options.h
         src/core/extension.h
->>>>>>> cd3772cc
         src/core/processing.h
         )
 
