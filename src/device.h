--- conflicted
+++ resolved
@@ -22,49 +22,10 @@
     public:
         size_t get_sensors_count() const override;
 
-<<<<<<< HEAD
-        size_t get_sensors_count() const override
-        {
-            return static_cast<unsigned int>(_sensors.size());
-        }
-
-        sensor_interface& get_sensor(size_t subdevice) override
-        {
-            try
-            {
-                return *(_sensors.at(subdevice));
-            }
-            catch (std::out_of_range)
-            {
-                throw invalid_value_exception("invalid subdevice value");
-            }
-        }
-
-        virtual rs2_extrinsics get_extrinsics(int from, rs2_stream from_stream, int to, rs2_stream to_stream);
-
-        virtual rs2_intrinsics get_intrinsics(unsigned int subdevice, const stream_profile& profile) const = 0;
-        virtual rs2_motion_device_intrinsic get_motion_intrinsics(rs2_stream) const
-        {
-            throw not_implemented_exception(to_string() << __FUNCTION__ << " is not implemented for this device!");
-        }
-
-        virtual void hardware_reset() = 0;
-
-        virtual std::vector<uint8_t> send_receive_raw_data(const std::vector<uint8_t>& input)
-        {
-            throw not_implemented_exception(to_string() << __FUNCTION__ << " is not implemented for this device!");
-        }
-
-        virtual std::shared_ptr<sync_interface> create_syncer()
-        {
-            return std::make_shared<syncer>();
-        }
-=======
-        sensor_interface& get_sensor(unsigned subdevice) override;
-        const sensor_interface& get_sensor(unsigned subdevice) const override;
+        sensor_interface& get_sensor(size_t subdevice) override;
+        const sensor_interface& get_sensor(size_t subdevice) const override;
 
         rs2_extrinsics get_extrinsics(size_t from, rs2_stream from_stream, size_t to, rs2_stream to_stream) const override;
->>>>>>> 670bbfe7
 
     protected:
         int add_sensor(std::shared_ptr<sensor_interface> sensor_base);
