--- conflicted
+++ resolved
@@ -3,7 +3,7 @@
 using namespace rsimpl;
 
 syncronizing_archive::syncronizing_archive(const std::vector<subdevice_mode_selection> & selection, rs_stream key_stream)
-	: frame_archive(selection), key_stream(key_stream)
+    : frame_archive(selection), key_stream(key_stream)
 {
     // Enumerate all streams we need to keep synchronized with the key stream
     for(auto s : {RS_STREAM_DEPTH, RS_STREAM_INFRARED, RS_STREAM_INFRARED2, RS_STREAM_COLOR, RS_STREAM_FISHEYE})
@@ -13,21 +13,12 @@
 
     // Allocate an empty image for each stream, and move it to the frontbuffer
     // This allows us to assume that get_frame_data/get_frame_timestamp always return valid data
-<<<<<<< HEAD
-	alloc_frame(key_stream, 0, true);
+    alloc_frame(key_stream, 0, 0, true);
     frontbuffer.place_frame(key_stream, std::move(backbuffer[key_stream]));
     for(auto s : other_streams)
     {
-        alloc_frame(s, 0, true);
+        alloc_frame(s, 0, 0, true);
         frontbuffer.place_frame(s, std::move(backbuffer[s]));
-=======
-    alloc_frame(key_stream, 0, 0);
-    frontbuffer[key_stream] = std::move(backbuffer[key_stream]);
-    for(auto s : other_streams)
-    {
-        alloc_frame(s, 0, 0);
-        frontbuffer[s] = std::move(backbuffer[s]);
->>>>>>> 6feca37c
     }
 }
 
@@ -43,12 +34,12 @@
 
 frame_archive::frameset* syncronizing_archive::clone_frontbuffer()
 {
-	return clone_frameset(&frontbuffer);
-}
-
-int rsimpl::frame_archive::get_frame_counter(rs_stream stream) const
-{
-	return frontbuffer[stream].frameCounter;
+    return clone_frameset(&frontbuffer);
+}
+
+int rsimpl::syncronizing_archive::get_frame_counter(rs_stream stream) const
+{
+    return frontbuffer.get_frame_counter(stream);
 }
 
 // Block until the next coherent frameset is available
@@ -72,17 +63,17 @@
 
 frame_archive::frameset* syncronizing_archive::wait_for_frames_safe()
 {
-	frameset * result = nullptr;
-	do
-	{
-		std::unique_lock<std::recursive_mutex> lock(mutex);
-		const auto ready = [this]() { return !frames[key_stream].empty(); };
-		if (!ready() && !cv.wait_for(lock, std::chrono::seconds(5), ready)) throw std::runtime_error("Timeout waiting for frames.");
-		get_next_frames();
-		result = clone_frontbuffer();
-	} 
-	while (!result);
-	return result;
+    frameset * result = nullptr;
+    do
+    {
+        std::unique_lock<std::recursive_mutex> lock(mutex);
+        const auto ready = [this]() { return !frames[key_stream].empty(); };
+        if (!ready() && !cv.wait_for(lock, std::chrono::seconds(5), ready)) throw std::runtime_error("Timeout waiting for frames.");
+        get_next_frames();
+        result = clone_frontbuffer();
+    } 
+    while (!result);
+    return result;
 }
 
 bool syncronizing_archive::poll_for_frames_safe(frameset** frameset)
@@ -91,13 +82,13 @@
     std::unique_lock<std::recursive_mutex> lock(mutex);
     if (frames[key_stream].empty()) return false;
     get_next_frames();
-	auto result = clone_frontbuffer();
-	if (result)
-	{
-		*frameset = result;
-		return true;
-	}
-	return false;
+    auto result = clone_frontbuffer();
+    if (result)
+    {
+        *frameset = result;
+        return true;
+    }
+    return false;
 }
 
 // Move frames from the queues to the frontbuffers to form the next coherent frameset
@@ -109,77 +100,33 @@
     // Dequeue from other streams if the new frame is closer to the timestamp of the key stream than the old frame
     for(auto s : other_streams)
     {
-<<<<<<< HEAD
+        if (!frames[s].empty() && s == RS_STREAM_FISHEYE) // TODO: W/O until we will achieve frame timestamp
+        {
+            dequeue_frame(s);
+            continue;
+        }
+
         if (!frames[s].empty() && abs(frames[s].front().timestamp - frontbuffer.get_frame_timestamp(key_stream)) <= abs(frontbuffer.get_frame_timestamp(s) - frontbuffer.get_frame_timestamp(key_stream)))
-=======
-        if (!frames[s].empty() && s == RS_STREAM_FISHEYE) // TODO: W/O until we will achieve frame timestamp
         {
             dequeue_frame(s);
-            continue;
-        }
-
-        if(!frames[s].empty() && abs(frames[s].front().timestamp - frontbuffer[key_stream].timestamp) <= abs(frontbuffer[s].timestamp - frontbuffer[key_stream].timestamp))
->>>>>>> 6feca37c
-        {
-            dequeue_frame(s);
-        }
-    }
-}
-
-<<<<<<< HEAD
-=======
-// Allocate a new frame in the backbuffer, potentially recycling a buffer from the freelist
-byte * frame_archive::alloc_frame(rs_stream stream, int timestamp, int frameCounter)
-{ 
-    const size_t size = modes[stream].get_image_size(stream);
-
-    {
-        std::lock_guard<std::mutex> guard(mutex);
-
-        // Attempt to obtain a buffer of the appropriate size from the freelist
-        for(auto it = begin(freelist); it != end(freelist); ++it)
-        {
-            if(it->data.size() == size)
-            {
-                backbuffer[stream] = std::move(*it);
-                freelist.erase(it);
-                break;
-            }
-        }
-
-        // Discard buffers that have been in the freelist for longer than 1s
-        if (stream != RS_STREAM_FISHEYE) // TODO: W/O until we will achieve frame timestamp
-        {
-            for(auto it = begin(freelist); it != end(freelist); )
-            {
-                if(timestamp > it->timestamp + 1000) it = freelist.erase(it);
-                else ++it;
-            }
-        }
-    }
-
-    backbuffer[stream].data.resize(size); // TODO: Allow users to provide a custom allocator for frame buffers
-    backbuffer[stream].timestamp = timestamp;
-	backbuffer[stream].frameCounter = frameCounter;
-    return backbuffer[stream].data.data();
-}
-
->>>>>>> 6feca37c
+        }
+    }
+}
+
 // Move a frame from the backbuffer to the back of the queue
 void syncronizing_archive::commit_frame(rs_stream stream)
 {
     std::unique_lock<std::recursive_mutex> lock(mutex);
     frames[stream].push_back(std::move(backbuffer[stream]));
     cull_frames();
-
     lock.unlock();
     if(!frames[key_stream].empty()) cv.notify_one();
 }
 
 void syncronizing_archive::flush()
 {
-	frontbuffer.cleanup(); // frontbuffer also holds frame references, since its content is publicly available through get_frame_data
-	frame_archive::flush();
+    frontbuffer.cleanup(); // frontbuffer also holds frame references, since its content is publicly available through get_frame_data
+    frame_archive::flush();
 }
 
 
@@ -249,7 +196,7 @@
 // Move a single frame from the head of the queue directly to the freelist
 void syncronizing_archive::discard_frame(rs_stream stream)
 {
-	std::lock_guard<std::recursive_mutex> guard(mutex);
+    std::lock_guard<std::recursive_mutex> guard(mutex);
     freelist.push_back(std::move(frames[stream].front()));
     frames[stream].erase(begin(frames[stream]));    
 }