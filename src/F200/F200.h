#pragma once

#ifndef LIBREALSENSE_F200_CAMERA_H
#define LIBREALSENSE_F200_CAMERA_H

#include "../rs-internal.h"

#ifdef USE_UVC_DEVICES
#include "../UVCCamera.h"
#include "CalibParams.h"
#include "HardwareIO.h"

namespace f200
{
<<<<<<< HEAD
    
class F200Camera : public rs::UVCCamera
{
    
    std::unique_ptr<IVCAMHardwareIO> hardware_io;
    
public:
    
    F200Camera(uvc_context_t * ctx, uvc_device_t * device, int num);
    virtual ~F200Camera();
    
    virtual bool ConfigureStreams() override;
    
    virtual void StartStream(int streamIdentifier, const rs::StreamConfiguration & config) override;
    
    virtual void StopStream(int streamIdentifier) override;
};
    
=======
    class F200Camera : public rs::UVCCamera
    {
    public:
        F200Camera(uvc_device_t * device, int num);
        ~F200Camera();

        bool ConfigureStreams() override;
        void StartStream(int streamIdentifier, const rs::StreamConfiguration & config) override;
        void StopStream(int streamIdentifier) override;
        RectifiedIntrinsics GetDepthIntrinsics() override { return {}; }
    };
>>>>>>> 33dde048
} // end namespace f200
#endif

#endif<|MERGE_RESOLUTION|>--- conflicted
+++ resolved
@@ -12,7 +12,6 @@
 
 namespace f200
 {
-<<<<<<< HEAD
     
 class F200Camera : public rs::UVCCamera
 {
@@ -22,28 +21,14 @@
 public:
     
     F200Camera(uvc_context_t * ctx, uvc_device_t * device, int num);
-    virtual ~F200Camera();
+    ~F200Camera();
     
-    virtual bool ConfigureStreams() override;
-    
-    virtual void StartStream(int streamIdentifier, const rs::StreamConfiguration & config) override;
-    
-    virtual void StopStream(int streamIdentifier) override;
+    bool ConfigureStreams() override;
+    void StartStream(int streamIdentifier, const rs::StreamConfiguration & config) override;
+    void StopStream(int streamIdentifier) override;
+    RectifiedIntrinsics GetDepthIntrinsics() override { return {}; }
 };
-    
-=======
-    class F200Camera : public rs::UVCCamera
-    {
-    public:
-        F200Camera(uvc_device_t * device, int num);
-        ~F200Camera();
 
-        bool ConfigureStreams() override;
-        void StartStream(int streamIdentifier, const rs::StreamConfiguration & config) override;
-        void StopStream(int streamIdentifier) override;
-        RectifiedIntrinsics GetDepthIntrinsics() override { return {}; }
-    };
->>>>>>> 33dde048
 } // end namespace f200
 #endif
 
