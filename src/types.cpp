// License: Apache 2.0. See LICENSE file in root directory.
// Copyright(c) 2015 Intel Corporation. All Rights Reserved.

#include "types.h"
#include "image.h"
#include "device.h"

#include <cstring>
#include <algorithm>
#include <array>
#include <deque>
#include <algorithm>
#include <iomanip>

const char * unknown = "UNKNOWN";

namespace rsimpl
{
    const char * get_string(rs_stream value)
    {
        #define CASE(X) case RS_STREAM_##X: return #X;
        switch(value)
        {
        CASE(DEPTH)
        CASE(COLOR)
        CASE(INFRARED)
        CASE(INFRARED2)
        CASE(POINTS)
        CASE(RECTIFIED_COLOR)
        CASE(COLOR_ALIGNED_TO_DEPTH)
        CASE(DEPTH_ALIGNED_TO_COLOR)
        CASE(DEPTH_ALIGNED_TO_RECTIFIED_COLOR)
        CASE(INFRARED2_ALIGNED_TO_DEPTH)
        CASE(DEPTH_ALIGNED_TO_INFRARED2)
        CASE(FISHEYE)
        default: assert(!is_valid(value)); return unknown;
        }
        #undef CASE
    }

    const char * get_string(rs_format value)
    {
        #define CASE(X) case RS_FORMAT_##X: return #X;
        switch(value)
        {
        CASE(ANY)
        CASE(Z16)
        CASE(DISPARITY16)
        CASE(XYZ32F)
        CASE(YUYV)
        CASE(RGB8)
        CASE(BGR8)
        CASE(RGBA8)
        CASE(BGRA8)
        CASE(Y8)
        CASE(Y16)
        CASE(RAW10)
        CASE(RAW16)
        CASE(RAW8)
        default: assert(!is_valid(value)); return unknown;
        }
        #undef CASE
    }

    const char * get_string(rs_preset value)
    {
        #define CASE(X) case RS_PRESET_##X: return #X;
        switch(value)
        {
        CASE(BEST_QUALITY)
        CASE(LARGEST_IMAGE)
        CASE(HIGHEST_FRAMERATE)
        default: assert(!is_valid(value)); return unknown;
        }
        #undef CASE
    }

    const char * get_string(rs_distortion value)
    {
        #define CASE(X) case RS_DISTORTION_##X: return #X;
        switch(value)
        {
        CASE(NONE)
        CASE(MODIFIED_BROWN_CONRADY)
        CASE(INVERSE_BROWN_CONRADY)
        default: assert(!is_valid(value)); return unknown;
        }
        #undef CASE
    }

    const char * get_string(rs_option value)
    {
        #define CASE(X) case RS_OPTION_##X: return #X;
        switch(value)
        {
        CASE(COLOR_BACKLIGHT_COMPENSATION)
        CASE(COLOR_BRIGHTNESS)
        CASE(COLOR_CONTRAST)
        CASE(COLOR_EXPOSURE)
        CASE(COLOR_GAIN)
        CASE(COLOR_GAMMA)
        CASE(COLOR_HUE)
        CASE(COLOR_SATURATION)
        CASE(COLOR_SHARPNESS)
        CASE(COLOR_WHITE_BALANCE)
        CASE(COLOR_ENABLE_AUTO_EXPOSURE)
        CASE(COLOR_ENABLE_AUTO_WHITE_BALANCE)
        CASE(F200_LASER_POWER)
        CASE(F200_ACCURACY)
        CASE(F200_MOTION_RANGE)
        CASE(F200_FILTER_OPTION)
        CASE(F200_CONFIDENCE_THRESHOLD)
        CASE(F200_DYNAMIC_FPS)
        CASE(SR300_AUTO_RANGE_ENABLE_MOTION_VERSUS_RANGE) 
        CASE(SR300_AUTO_RANGE_ENABLE_LASER)               
        CASE(SR300_AUTO_RANGE_MIN_MOTION_VERSUS_RANGE)    
        CASE(SR300_AUTO_RANGE_MAX_MOTION_VERSUS_RANGE)    
        CASE(SR300_AUTO_RANGE_START_MOTION_VERSUS_RANGE)  
        CASE(SR300_AUTO_RANGE_MIN_LASER)                  
        CASE(SR300_AUTO_RANGE_MAX_LASER)                  
        CASE(SR300_AUTO_RANGE_START_LASER)                
        CASE(SR300_AUTO_RANGE_UPPER_THRESHOLD) 
        CASE(SR300_AUTO_RANGE_LOWER_THRESHOLD)
        CASE(SR300_WAKEUP_DEV_PHASE1_PERIOD)
        CASE(SR300_WAKEUP_DEV_PHASE1_FPS)
        CASE(SR300_WAKEUP_DEV_PHASE2_PERIOD)
        CASE(SR300_WAKEUP_DEV_PHASE2_FPS)
        CASE(SR300_WAKEUP_DEV_RESET)
        CASE(SR300_WAKE_ON_USB_REASON)
        CASE(SR300_WAKE_ON_USB_CONFIDENCE)
        CASE(R200_LR_AUTO_EXPOSURE_ENABLED)
        CASE(R200_LR_GAIN)
        CASE(R200_LR_EXPOSURE)
        CASE(R200_EMITTER_ENABLED)
        CASE(R200_DEPTH_UNITS)
        CASE(R200_DEPTH_CLAMP_MIN)
        CASE(R200_DEPTH_CLAMP_MAX)
        CASE(R200_DISPARITY_MULTIPLIER)
        CASE(R200_DISPARITY_SHIFT)
        CASE(R200_AUTO_EXPOSURE_MEAN_INTENSITY_SET_POINT)
        CASE(R200_AUTO_EXPOSURE_BRIGHT_RATIO_SET_POINT)  
        CASE(R200_AUTO_EXPOSURE_KP_GAIN)                 
        CASE(R200_AUTO_EXPOSURE_KP_EXPOSURE)             
        CASE(R200_AUTO_EXPOSURE_KP_DARK_THRESHOLD)       
        CASE(R200_AUTO_EXPOSURE_TOP_EDGE)       
        CASE(R200_AUTO_EXPOSURE_BOTTOM_EDGE)    
        CASE(R200_AUTO_EXPOSURE_LEFT_EDGE)      
        CASE(R200_AUTO_EXPOSURE_RIGHT_EDGE)     
        CASE(R200_DEPTH_CONTROL_ESTIMATE_MEDIAN_DECREMENT)   
        CASE(R200_DEPTH_CONTROL_ESTIMATE_MEDIAN_INCREMENT)   
        CASE(R200_DEPTH_CONTROL_MEDIAN_THRESHOLD)            
        CASE(R200_DEPTH_CONTROL_SCORE_MINIMUM_THRESHOLD)     
        CASE(R200_DEPTH_CONTROL_SCORE_MAXIMUM_THRESHOLD)     
        CASE(R200_DEPTH_CONTROL_TEXTURE_COUNT_THRESHOLD)     
        CASE(R200_DEPTH_CONTROL_TEXTURE_DIFFERENCE_THRESHOLD)
        CASE(R200_DEPTH_CONTROL_SECOND_PEAK_THRESHOLD)       
        CASE(R200_DEPTH_CONTROL_NEIGHBOR_THRESHOLD)
        CASE(R200_DEPTH_CONTROL_LR_THRESHOLD)
        CASE(ZR300_GYRO_BANDWIDTH)
        CASE(ZR300_GYRO_RANGE)
        CASE(ZR300_ACCELEROMETER_BANDWIDTH)
        CASE(ZR300_ACCELEROMETER_RANGE)
        CASE(ZR300_MOTION_MODULE_TIME_SEED)
        CASE(ZR300_MOTION_MODULE_ACTIVE)
        CASE(FISHEYE_COLOR_EXPOSURE)
        CASE(FISHEYE_COLOR_GAIN)
        CASE(FISHEYE_STROBE)
        CASE(FISHEYE_EXT_TRIG)
        CASE(FRAMES_QUEUE_SIZE)
        CASE(EVENTS_QUEUE_SIZE)
        CASE(MAX_TIMESTAMP_LATENCY)
        default: assert(!is_valid(value)); return unknown;
        }
        #undef CASE
    }

    const char * get_string(rs_source value)
    {
        #define CASE(X) case RS_SOURCE_##X: return #X;
        switch(value)
        {
        CASE(VIDEO)
        CASE(MOTION_TRACKING)
        CASE(ALL)
        default: assert(!is_valid(value)); return unknown;
        }
        #undef CASE
    }
    
    const char * get_string(rs_capabilities value)
    {
        #define CASE(X) case RS_CAPABILITIES_##X: return #X;
        switch(value)
        {
        CASE(DEPTH)
        CASE(COLOR)
        CASE(INFRARED)
        CASE(INFRARED2)
        CASE(FISH_EYE)
        CASE(MOTION_EVENTS)
        CASE(MOTION_MODULE_FW_UPDATE)
        CASE(ADAPTER_BOARD)
        CASE(ENUMERATION)
        default: assert(!is_valid(value)); return unknown;
        }
        #undef CASE
    }

    const char * get_string(rs_event_source value)
    {
        #define CASE(X) case RS_EVENT_##X: return #X;
        switch(value)
        {
        CASE(IMU_ACCEL)
        CASE(IMU_GYRO)
        CASE(IMU_DEPTH_CAM)
        CASE(IMU_MOTION_CAM)
        CASE(G0_SYNC)
        CASE(G1_SYNC)
        CASE(G2_SYNC)
        default: assert(!is_valid(value)); return unknown;
        }
        #undef CASE
    }

    const char * get_string(rs_blob_type value)
    {
        #define CASE(X) case RS_BLOB_TYPE_##X: return #X;
        switch(value)
        {
        CASE(MOTION_MODULE_FIRMWARE_UPDATE)
        default: assert(!is_valid(value)); return unknown;
        }
        #undef CASE
    }

    const char * get_string(rs_camera_info value)
    {
        #define CASE(X) case RS_CAMERA_INFO_##X: return #X;
        switch(value)
        {
        CASE(DEVICE_NAME)
        CASE(DEVICE_SERIAL_NUMBER)
        CASE(CAMERA_FIRMWARE_VERSION)
        CASE(ADAPTER_BOARD_FIRMWARE_VERSION)
        CASE(MOTION_MODULE_FIRMWARE_VERSION)
        default: assert(!is_valid(value)); return unknown;
        }
        #undef CASE
    }

    const char * get_string(rs_timestamp_domain value)
    {
        #define CASE(X) case RS_TIMESTAMP_DOMAIN_##X: return #X;
        switch (value)
        {
        CASE(CAMERA)
        CASE(MICROCONTROLLER)
        CASE(COUNT)
        CASE(MAX_ENUM)
        default: assert(!is_valid(value)); return unknown;
        }
        #undef CASE
    }

    size_t subdevice_mode_selection::get_image_size(rs_stream stream) const
    {
        return rsimpl::get_image_size(get_width(), get_height(), get_format(stream));
    }

    void subdevice_mode_selection::set_output_buffer_format(const rs_output_buffer_format in_output_format)
    {
        output_format = in_output_format;
    }

    void subdevice_mode_selection::unpack(byte * const dest[], const byte * source) const
    {
        const int MAX_OUTPUTS = 2;
        const auto & outputs = get_outputs();        
        assert(outputs.size() <= MAX_OUTPUTS);

        // Determine input stride (and apply cropping)
        const byte * in = source;
        size_t in_stride = mode.pf.get_image_size(mode.native_dims.x, 1);
        if(pad_crop < 0) in += in_stride * -pad_crop + mode.pf.get_image_size(-pad_crop, 1);

        // Determine output stride (and apply padding)
        byte * out[MAX_OUTPUTS];
        size_t out_stride[MAX_OUTPUTS] = { 0 };
        for(size_t i=0; i<outputs.size(); ++i)
        {
            out[i] = dest[i];
            out_stride[i] = rsimpl::get_image_size(get_width(), 1, outputs[i].second);
            if(pad_crop > 0) out[i] += out_stride[i] * pad_crop + rsimpl::get_image_size(pad_crop, 1, outputs[i].second);
        }

        // Unpack (potentially a subrect of) the source image into (potentially a subrect of) the destination buffers
        const int unpack_width = get_unpacked_width(), unpack_height = get_unpacked_height();
        if(mode.native_dims.x == get_width())
        {
            // If not strided, unpack as though it were a single long row
            mode.pf.unpackers[unpacker_index].unpack(out, in, unpack_width * unpack_height);
        }
        else
        {
            
            // Otherwise unpack one row at a time
            assert(mode.pf.plane_count == 1); // Can't unpack planar formats row-by-row (at least not with the current architecture, would need to pass multiple source ptrs to unpack)
            for(int i=0; i<unpack_height; ++i)
            {
                mode.pf.unpackers[unpacker_index].unpack(out, in, unpack_width);
                for(size_t i=0; i<outputs.size(); ++i) out[i] += out_stride[i];
                in += in_stride;
            }
        }
    }

    int subdevice_mode_selection::get_unpacked_width() const
    {
        return std::min(mode.native_intrinsics.width, get_width());
    }

    int subdevice_mode_selection::get_unpacked_height() const
    {
        return std::min(mode.native_intrinsics.height, get_height());
    }

    ////////////////////////
    // static_device_info //
    ////////////////////////

    bool stream_request::contradict(stream_request req) const
    {
        if (((format != RS_FORMAT_ANY && format != req.format) ||
            (width != 0 && width != req.width) ||
            (height != 0 && height != req.height) ||
            (fps != 0 && fps != req.fps) ||
            (output_format != req.output_format)))
            return true;
        return false;
    }

    static_device_info::static_device_info()
    {
        for(auto & s : stream_subdevices) s = -1;
        for(auto & s : data_subdevices) s = -1;
        for(auto & s : presets) for(auto & p : s) p = stream_request();
        for(auto & p : stream_poses)
        {
            p = {{{1,0,0},{0,1,0},{0,0,1}}, {0,0,0}};
        }
    }

    // search_request_params are used to find first request that satisfies cameras set of constraints
    // each search_request_params represents requests for each stream type + index of current stream type under examination
    struct search_request_params
    {
        stream_request requests[RS_STREAM_NATIVE_COUNT];
        int stream;
        search_request_params(stream_request in_requests[RS_STREAM_NATIVE_COUNT], int i)
            : stream(i)
        {
            for (auto i = 0; i<RS_STREAM_NATIVE_COUNT; i++)
            {
                requests[i] = in_requests[i];
            }
        }
    };

    bool device_config::all_requests_filled(const stream_request(&requests)[RS_STREAM_NATIVE_COUNT]) const
    {
        for (auto i = 0; i<RS_STREAM_NATIVE_COUNT; i++)
        {
            if (requests[i].enabled &&
                (requests[i].height == 0 ||
                requests[i].width == 0 ||
                requests[i].format == RS_FORMAT_ANY ||
                requests[i].fps == 0))
                return false;
        }
        return true;
    }

    // find_good_requests_combination is used to find requests that satisfy cameras set of constraints.
    // this is done using BFS search over the posibility space.
    // the algorithm:
    // start with initial combination of streams requests- the input requests, can be empty or partially filled by user
    // insert initial combination to a queue data structure (dequeu for performance)
    // loop until queue is empty - at each iteration pop from queue the next set of requests.
    // for each one of the next stream request posibilties create new items by adding them to current item and pushing them back to queue.
    // once there is a item that all its stream requsts are filled 
    // and validated to satisfies all interstream constraints
    // copy it to requests parameter and return true.
    bool device_config::find_good_requests_combination( stream_request(&requests)[RS_STREAM_NATIVE_COUNT], std::vector<stream_request> stream_requests[RS_STREAM_NATIVE_COUNT]) const
    {
        std::deque<search_request_params> calls;
  
        // initial parameter is the input requests 
        // and its stream index is 0 (depth)
        search_request_params p = { requests, 0 };
        calls.push_back(p);

        while (!calls.empty())
        {
            //pop one item
            p = calls.front();
            calls.pop_front();

            //check if found combination that satisfies all interstream constraints
            if (all_requests_filled(p.requests) && validate_requests(p.requests))
            {
                for (auto i = 0; i < RS_STREAM_NATIVE_COUNT; i++)
                {
                    requests[i] = p.requests[i];
                }
                return true;
            }

            //now need to go over all posibilities for the next stream
            for (size_t i = 0; i < stream_requests[p.stream].size(); i++)
            {
                //if this stream is not enabled move to next item
                if (!requests[p.stream].enabled)
                {
                    // push the new requests parameter with stream =  stream + 1
                    search_request_params new_p = { p.requests, p.stream + 1 };
                    calls.push_back(new_p);
                    break;
                }
                    

                //check that this spasific request is not contradicts the original user request
                if (!requests[p.stream].contradict(stream_requests[p.stream][i]))
                {
                    //add to request the next option from possible requests
                    p.requests[p.stream] = stream_requests[p.stream][i];

                    //if after adding the next stream request if it doesn't satisfies all interstream constraints
                    //do not insert it to queue
                    if (validate_requests(p.requests))
                    { 
                        // push the new requests parameter with stream =  stream + 1
                        search_request_params new_p = { p.requests, p.stream + 1 };
                        calls.push_back(new_p);
                    }
                }
            }

        }
        //if deque is empty and no good requests combination found return false
        return false;
    }

    bool device_config::fill_requests(stream_request(&requests)[RS_STREAM_NATIVE_COUNT]) const
    {
        //did the user filled all requests?
        if(all_requests_filled(requests))
        {
            return true;
        }

        //If the user did not fill all requests, we need to fill the missing requests

        std::vector<stream_request> stream_requests[RS_STREAM_NATIVE_COUNT];
        //Get all requests posibilities in order to find the requests that satisfies interstream constraints
        get_all_possible_requestes(stream_requests);

        //find stream requests combination that satisfies all interstream constraints
        return find_good_requests_combination(requests, stream_requests);
    }

    void device_config::get_all_possible_requestes(std::vector<stream_request>(&stream_requests)[RS_STREAM_NATIVE_COUNT]) const
    {
        for (size_t i = 0; i < info.subdevice_modes.size(); i++)
        {
            stream_request request;
            auto mode = info.subdevice_modes[i];

            for (auto pad_crop : mode.pad_crop_options)
            {
                for (auto & unpacker : mode.pf.unpackers)
                {
                    auto selection = subdevice_mode_selection(mode, pad_crop, &unpacker - mode.pf.unpackers.data());

                    request.enabled = true;
                    request.fps = selection.get_framerate();
                    request.height = selection.get_height();
                    request.width = selection.get_width();
                    auto outputs = selection.get_outputs();

                    for (auto output : outputs)
                    {
                        request.format = output.second;
                        for (auto output_format = static_cast<int>(RS_OUTPUT_BUFFER_FORMAT_CONTINOUS); output_format < static_cast<int>(RS_OUTPUT_BUFFER_FORMAT_COUNT); output_format++)
                        {
                            request.output_format = static_cast<rs_output_buffer_format>(output_format);
                            stream_requests[output.first].push_back(request);
                        }
                    }
                }
            }
        }
    }

    subdevice_mode_selection device_config::select_mode(const  stream_request(&requests)[RS_STREAM_NATIVE_COUNT], int subdevice_index) const
    {
        // Determine if the user has requested any streams which are supplied by this subdevice
        auto any_stream_requested = false;
        std::array<bool, RS_STREAM_NATIVE_COUNT> stream_requested = {};
        for(int j = 0; j < RS_STREAM_NATIVE_COUNT; ++j)
        {
            if(requests[j].enabled && info.stream_subdevices[j] == subdevice_index)
            {
                stream_requested[j] = true;
                any_stream_requested = true;
            }
        }

        // If no streams were requested, skip to the next subdevice
        if(!any_stream_requested) return subdevice_mode_selection();

        // Look for an appropriate mode
        for(auto & subdevice_mode : info.subdevice_modes)
        {
            // Skip modes that apply to other subdevices
            if(subdevice_mode.subdevice != subdevice_index) continue;

            for(auto pad_crop : subdevice_mode.pad_crop_options)
            {
                for(auto & unpacker : subdevice_mode.pf.unpackers)
                {
                    auto selection = subdevice_mode_selection(subdevice_mode, pad_crop, (int)(&unpacker - subdevice_mode.pf.unpackers.data()));

                    // Determine if this mode satisfies the requirements on our requested streams
                    auto stream_unsatisfied = stream_requested;
                    for(auto & output : unpacker.outputs)
                    {
                        const auto & req = requests[output.first];
                        
                        selection.set_output_buffer_format(req.output_format);
                        if(req.enabled && (req.width == selection.get_width() )
                                       && (req.height == selection.get_height())
                                       && (req.format == selection.get_format(output.first))
                                       && (req.fps == subdevice_mode.fps))
                        {
                            stream_unsatisfied[output.first] = false;
                        }
                    }

                    // If any requested streams are still unsatisfied, skip to the next mode
                    if(std::any_of(begin(stream_unsatisfied), end(stream_unsatisfied), [](bool b) { return b; })) continue;
                    return selection;
                }
            }
        }

        // If we did not find an appropriate mode, report an error
        std::ostringstream ss;
        ss << "uvc subdevice " << subdevice_index << " cannot provide";
        bool first = true;
        for(int j = 0; j < RS_STREAM_NATIVE_COUNT; ++j)
        {
            if(!stream_requested[j]) continue;
            ss << (first ? " " : " and ");
            ss << requests[j].width << 'x' << requests[j].height << ':' << get_string(requests[j].format);
            ss << '@' << requests[j].fps << "Hz " << get_string((rs_stream)j);
            first = false;
        }
        throw std::runtime_error(ss.str());
    }

    std::vector<subdevice_mode_selection> device_config::select_modes(const stream_request (&reqs)[RS_STREAM_NATIVE_COUNT]) const
    {
        // Make a mutable copy of our array
        stream_request requests[RS_STREAM_NATIVE_COUNT];
        for (int i = 0; i<RS_STREAM_NATIVE_COUNT; ++i) requests[i] = reqs[i];

        //Validate that user requests satisfy all interstream constraints 
        validate_requests(requests, true);

        //Fill the requests that user did not fill
        fill_requests(requests);

        // Select subdevice modes needed to satisfy our requests
        int num_subdevices = 0;
        for(auto & mode : info.subdevice_modes) num_subdevices = std::max(num_subdevices, mode.subdevice+1);
        std::vector<subdevice_mode_selection> selected_modes;
        for(int i = 0; i < num_subdevices; ++i)
        {
            auto selection = select_mode(requests, i);
            if(selection.mode.pf.fourcc) selected_modes.push_back(selection);
        }
        return selected_modes;
    }

    bool device_config::validate_requests(stream_request(&requests)[RS_STREAM_NATIVE_COUNT], bool throw_exception) const
    {
        // Check and modify requests to enforce all interstream constraints

        for (auto & rule : info.interstream_rules)
        {
            auto & a = requests[rule.a], &b = requests[rule.b]; auto f = rule.field;
            if (a.enabled && b.enabled)
            {
<<<<<<< HEAD
				if (rule.same_format)
				{
					if (a.format != RS_FORMAT_ANY && b.format != RS_FORMAT_ANY && a.format != b.format)
					{
						if (throw_exception)
							throw std::runtime_error(to_string() << "requested " << rule.a << " and " << rule.b << " settings are incompatible");
						return false;
					}
						
				}
				else  if (rule.bigger == RS_STREAM_COUNT && !rule.diveded && !rule.diveded2)
=======
                if (rule.same_formet)
                {
                    if (a.format != RS_FORMAT_ANY && b.format != RS_FORMAT_ANY && a.format != b.format)
                    {
                        if (throw_exception)
                            throw std::runtime_error(to_string() << "requested " << rule.a << " and " << rule.b << " settings are incompatible");
                        return false;
                    }
                        
                }
                else  if (rule.bigger == RS_STREAM_COUNT && !rule.diveded && !rule.diveded2)
>>>>>>> 58c4f61f
                {
                    // Check for incompatibility if both values specified
                    if (a.*f != 0 && b.*f != 0 && a.*f + rule.delta != b.*f && a.*f + rule.delta2 != b.*f)
                    {
                        if (throw_exception)
                            throw std::runtime_error(to_string() << "requested " << rule.a << " and " << rule.b << " settings are incompatible");
                        return false;
                    }
                }
                else
                {
                    if (a.*f != 0 && b.*f != 0 && (rule.bigger == rule.a && a.*f < b.*f) || (rule.bigger == rule.b && b.*f < a.*f))
                    {
                        if (throw_exception)
                            throw std::runtime_error(to_string() << "requested " << rule.a << " and " << rule.b << " settings are incompatible");
                        return false;
                    }
                    if (a.*f != 0 && b.*f != 0 && ((rule.diveded && float(a.*f) / float(b.*f) - a.*f / b.*f > 0) || (rule.diveded2 && float(b.*f) / float(a.*f) - b.*f / a.*f > 0)))
                    {
                        if (throw_exception)
                            throw std::runtime_error(to_string() << "requested " << rule.a << " and " << rule.b << " settings are incompatible");
                        return false;
                    }
                }
            }
        }
        return true;
    }

    std::string firmware_version::to_string() const
    {
        if (is_any) return "any";

        std::stringstream s;
        s << std::setfill('0') << std::setw(2) << m_major << "." 
            << std::setfill('0') << std::setw(2) << m_minor << "." 
            << std::setfill('0') << std::setw(2) << m_patch << "." 
            << std::setfill('0') << std::setw(2) << m_build;
        return s.str();
    }

    std::vector<std::string> firmware_version::split(const std::string& str)
    {
        std::vector<std::string> result;
        auto e = str.end();
        auto i = str.begin();
        while (i != e){
            i = find_if_not(i, e, [](char c) { return c == '.'; });
            if (i == e) break;
            auto j = find(i, e, '.');
            result.emplace_back(i, j);
            i = j;
        }
        return result;
    }

    int firmware_version::parse_part(const std::string& name, int part)
    {
        return atoi(split(name)[part].c_str());
    }
}<|MERGE_RESOLUTION|>--- conflicted
+++ resolved
@@ -602,20 +602,7 @@
             auto & a = requests[rule.a], &b = requests[rule.b]; auto f = rule.field;
             if (a.enabled && b.enabled)
             {
-<<<<<<< HEAD
-				if (rule.same_format)
-				{
-					if (a.format != RS_FORMAT_ANY && b.format != RS_FORMAT_ANY && a.format != b.format)
-					{
-						if (throw_exception)
-							throw std::runtime_error(to_string() << "requested " << rule.a << " and " << rule.b << " settings are incompatible");
-						return false;
-					}
-						
-				}
-				else  if (rule.bigger == RS_STREAM_COUNT && !rule.diveded && !rule.diveded2)
-=======
-                if (rule.same_formet)
+                if (rule.same_format)
                 {
                     if (a.format != RS_FORMAT_ANY && b.format != RS_FORMAT_ANY && a.format != b.format)
                     {
@@ -626,7 +613,6 @@
                         
                 }
                 else  if (rule.bigger == RS_STREAM_COUNT && !rule.diveded && !rule.diveded2)
->>>>>>> 58c4f61f
                 {
                     // Check for incompatibility if both values specified
                     if (a.*f != 0 && b.*f != 0 && a.*f + rule.delta != b.*f && a.*f + rule.delta2 != b.*f)
