#pragma once

#ifndef LIBREALSENSE_R200_CAMERA_H
#define LIBREALSENSE_R200_CAMERA_H

#include "../UVCCamera.h"

namespace r200
{
    class R200Camera : public rs::UVCCamera
    {
    public:
        R200Camera(uvc_context_t * ctx, uvc_device_t * device);

        void EnableStreamPreset(int streamIdentifier, int preset) override final;

        rs::CalibrationInfo RetrieveCalibration() override final;
        void SetStreamIntent() override final;
    };

    struct CameraCalibrationParameters;
    struct CameraHeaderInfo;

    struct auto_exposure_params
    {
        float mean_intensity;
        float bright_ratio;
        float kp_gain;
        float kp_exposure;
        float kp_dark_threshold;
        uint16_t region_of_interest_top_left;
        uint16_t region_of_interest_top_right;
        uint16_t region_of_interest_bottom_left;
        uint16_t region_of_interest_bottom_right;
    };
    
    struct depth_params
    {
        uint32_t robbins_munroe_minus_inc;
        uint32_t robbins_munroe_plus_inc;
        uint32_t median_thresh;
        uint32_t score_min_thresh;
        uint32_t score_max_thresh;
        uint32_t texture_count_thresh;
        uint32_t texture_diff_thresh;
        uint32_t second_peak_thresh;
        uint32_t neighbor_thresh;
        uint32_t lr_thresh;
    };
    
    // Hardware API for R200 camera
    std::string read_firmware_version(uvc_device_handle_t * device);
    void        read_camera_info(uvc_device_handle_t * device, CameraCalibrationParameters & calib, CameraHeaderInfo & header);
    
    bool        xu_read(uvc_device_handle_t * device, uint64_t xu_ctrl, void * buffer, uint32_t length);
    bool        xu_write(uvc_device_handle_t * device, uint64_t xu_ctrl, void * buffer, uint32_t length);
    
    bool        set_stream_intent(uvc_device_handle_t * device, uint8_t & intent);
    bool        get_stream_status(uvc_device_handle_t * device, int & status);
    
    bool        get_last_error(uvc_device_handle_t * device, uint8_t & last_error);
    bool        force_firmware_reset(uvc_device_handle_t * device);
    
    bool        get_emitter_state(uvc_device_handle_t * device, bool & state);
    bool        set_emitter_state(uvc_device_handle_t * device, bool state);
    
    bool        read_temperature(uvc_device_handle_t * device, int8_t & current, int8_t & min, int8_t & max, int8_t & min_fault);
    bool        reset_temperature(uvc_device_handle_t * device);
    
    bool        get_depth_units(uvc_device_handle_t * device, uint32_t & units);
    bool        set_depth_units(uvc_device_handle_t * device, uint32_t units);
    
    bool        get_min_max_depth(uvc_device_handle_t * device, uint16_t & min_depth, uint16_t & max_depth);
    bool        set_min_max_depth(uvc_device_handle_t * device, uint16_t min_depth, uint16_t max_depth);
    
    bool        get_lr_gain(uvc_device_handle_t * device, uint32_t & rate, uint32_t & gain);
    bool        set_lr_gain(uvc_device_handle_t * device, uint32_t rate, uint32_t gain);
    
    bool        get_lr_exposure(uvc_device_handle_t * device, uint32_t & rate, uint32_t & exposure);
    bool        set_lr_exposure(uvc_device_handle_t * device, uint32_t rate, uint32_t exposure);
    
    bool        get_lr_auto_exposure_params(uvc_device_handle_t * device, auto_exposure_params & params);
    bool        set_lr_auto_exposure_params(uvc_device_handle_t * device, auto_exposure_params params);
    
    bool        get_lr_exposure_mode(uvc_device_handle_t * device, int & mode);
    bool        set_lr_exposure_mode(uvc_device_handle_t * device, int mode);
    
    bool        get_depth_params(uvc_device_handle_t * device, depth_params & params);
    bool        set_depth_params(uvc_device_handle_t * device, depth_params params);
    
    //@todo - get_exposure_discovery
    //@todo - set_exposure_discovery
    
    //@todo - get_gain_discovery
    //@todo - set_gain_discovery
    
    //@todo - get_disparity_shift
    //@todo - set_disparity_shift
    
    //@todo - get_disparity_info
    //@todo - set_disparity_info
    
    //@todo - get_depth_control
    //@todo - set_depth_control
    
    //@todo - read_register
    //@todo - write_Register

    // Implementation details

    #pragma pack(push, 1)
    template<class T> class big_endian
    {
        T be_value;
    public:
        operator T () const
        {
            T le_value;
            for(int i=0; i<sizeof(T); ++i) reinterpret_cast<char *>(&le_value)[i] = reinterpret_cast<const char *>(&be_value)[sizeof(T)-i-1];
            return le_value;
        }
    };

    const uint16_t MAX_NUM_INTRINSICS_RIGHT = 2; // Max number right cameras supported (e.g. one or two, two would support a multi-baseline unit)
    const uint16_t MAX_NUM_INTRINSICS_THIRD = 3; // Max number native resolutions the third camera can have (e.g. 1920x1080 and 640x480)
    const uint16_t MAX_NUM_INTRINSICS_PLATFORM = 4; // Max number native resolutions the platform camera can have
    const uint16_t MAX_NUM_RECTIFIED_MODES_LR = 4; // Max number rectified LR resolution modes the structure supports (e.g. 640x480, 492x372 and 332x252)
    const uint16_t MAX_NUM_RECTIFIED_MODES_THIRD = 3; // Max number rectified Third resolution modes the structure supports (e.g. 1920x1080, 1280x720, etc)
    const uint16_t MAX_NUM_RECTIFIED_MODES_PLATFORM = 1; // Max number rectified Platform resolution modes the structure supports

    struct CalibrationMetadata
    {
        big_endian<uint32_t> versionNumber;
        big_endian<uint16_t> numIntrinsicsRight;
        big_endian<uint16_t> numIntrinsicsThird;
        big_endian<uint16_t> numIntrinsicsPlatform;
        big_endian<uint16_t> numRectifiedModesLR;
        big_endian<uint16_t> numRectifiedModesThird;
        big_endian<uint16_t> numRectifiedModesPlatform;
    };

    struct UnrectifiedIntrinsics
    {
        big_endian<float> fx;
        big_endian<float> fy;
        big_endian<float> px;
        big_endian<float> py;
        big_endian<float> k[5];
        big_endian<uint32_t> w;
        big_endian<uint32_t> h;
    };

    struct RectifiedIntrinsics
    {
        big_endian<float> rfx;
        big_endian<float> rfy;
        big_endian<float> rpx;
        big_endian<float> rpy;
        big_endian<uint32_t> rw;
        big_endian<uint32_t> rh;
    };

    struct CameraCalibrationParameters
    {
        CalibrationMetadata metadata;

        UnrectifiedIntrinsics intrinsicsLeft;
        UnrectifiedIntrinsics intrinsicsRight[MAX_NUM_INTRINSICS_RIGHT];
        UnrectifiedIntrinsics intrinsicsThird[MAX_NUM_INTRINSICS_THIRD];
        UnrectifiedIntrinsics intrinsicsPlatform[MAX_NUM_INTRINSICS_PLATFORM];

        RectifiedIntrinsics modesLR[MAX_NUM_INTRINSICS_RIGHT * MAX_NUM_RECTIFIED_MODES_LR];
        RectifiedIntrinsics modesThird[MAX_NUM_INTRINSICS_RIGHT * MAX_NUM_INTRINSICS_THIRD * MAX_NUM_RECTIFIED_MODES_THIRD];
        RectifiedIntrinsics modesPlatform[MAX_NUM_INTRINSICS_RIGHT * MAX_NUM_INTRINSICS_PLATFORM * MAX_NUM_RECTIFIED_MODES_PLATFORM];

        big_endian<float> Rleft[MAX_NUM_INTRINSICS_RIGHT][9];
        big_endian<float> Rright[MAX_NUM_INTRINSICS_RIGHT][9];
        big_endian<float> Rthird[MAX_NUM_INTRINSICS_RIGHT][9];
        big_endian<float> Rplatform[MAX_NUM_INTRINSICS_RIGHT][9];

        big_endian<float> B[MAX_NUM_INTRINSICS_RIGHT];
        big_endian<float> T[MAX_NUM_INTRINSICS_RIGHT][3];
        big_endian<float> Tplatform[MAX_NUM_INTRINSICS_RIGHT][3];

        big_endian<float> Rworld[9];
        big_endian<float> Tworld[3];
    };

    const int CURRENT_CAMERA_CONTENTS_VERSION_NUMBER = 12;

    struct CameraHeaderInfo
    {
        uint32_t serialNumber;
        uint32_t modelNumber;
        uint32_t revisionNumber;
        uint8_t modelData[64];
        double buildDate;
        double firstProgramDate;
        double focusAndAlignmentDate;
        uint32_t nominalBaselineThird;
        uint8_t moduleVersion;
        uint8_t moduleMajorVersion;
        uint8_t moduleMinorVersion;
        uint8_t moduleSkew;
        uint32_t lensTypeThird;
        uint32_t OEMID;
        uint32_t lensCoatingTypeThird;
        uint8_t platformCameraSupport;
        uint8_t reserved1[3];
        uint32_t emitterType;
        uint8_t reserved2[4];
        uint32_t cameraFPGAVersion;
        uint32_t platformCameraFocus; // This is the value during calibration
        double calibrationDate;
        uint32_t calibrationType;
        double calibrationXError;
        double calibrationYError;
        double rectificationDataQres[54];
        double rectificationDataPadding[26];
        double CxQres;
        double CyQres;
        double CzQres;
        double KxQres;
        double KyQres;
        uint32_t cameraHeadContentsVersion;
        uint32_t cameraHeadContentsSizeInBytes;
        double CxBig;
        double CyBig;
        double CzBig;
        double KxBig;
        double KyBig;
        double CxSpecial;
        double CySpecial;
        double CzSpecial;
        double KxSpecial;
        double KySpecial;
        uint8_t cameraHeadDataLittleEndian;
        double rectificationDataBig[54];
        double rectificationDataSpecial[54];
        uint8_t cameraOptions1;
        uint8_t cameraOptions2;
        uint8_t bodySerialNumber[20];
        double Dx;
        double Dy;
        double Dz;
        double ThetaX;
        double ThetaY;
        double ThetaZ;
        double registrationDate;
        double registrationRotation[9];
        double registrationTranslation[3];
        uint32_t nominalBaseline;
        uint32_t lensType;
        uint32_t lensCoating;
        int32_t nominalBaselinePlatform[3]; // NOTE: Signed, since platform camera can be mounted anywhere
        uint32_t lensTypePlatform;
        uint32_t imagerTypePlatform;
        uint32_t theLastWord;
        uint8_t reserved3[37];
    };
    #pragma pack(pop)

    #define CAMERA_XU_UNIT_ID                           2
    
    #define STATUS_BIT_Z_STREAMING                      (1 << 0)
    #define STATUS_BIT_LR_STREAMING                     (1 << 1)
    #define STATUS_BIT_WEB_STREAMING                    (1 << 2)
    #define STATUS_BIT_BOOT_DIAGNOSTIC_FAULT            (1 << 3)
    #define STATUS_BIT_IFFLEY_CONSTANTS_VALID           (1 << 4)
    #define STATUS_BIT_WATCHDOG_TIMER_RESET             (1 << 5)
    #define STATUS_BIT_REC_BUFFER_OVERRUN               (1 << 6)
    #define STATUS_BIT_CAM_DATA_FORMAT_ERROR            (1 << 7)
    #define STATUS_BIT_CAM_FIFO_OVERFLOW                (1 << 8)
    #define STATUS_BIT_REC_DIVIDED_BY_ZERO_ERROR        (1 << 9)
    #define STATUS_BIT_UVC_HEADER_ERROR                 (1 << 10)
    #define STATUS_BIT_EMITTER_FAULT                    (1 << 11)
    #define STATUS_BIT_THERMAL_FAULT                    (1 << 12)
    #define STATUS_BIT_REC_RUN_ENABLED                  (1 << 13)
    #define STATUS_BIT_VDF_DEPTH_POINTER_STREAMING      (1 << 14)
    #define STATUS_BIT_VDF_LR_POINTER_STREAMING         (1 << 15)
    #define STATUS_BIT_VDF_WEBCAM_POINTER_STREAMING     (1 << 16)
    #define STATUS_BIT_STREAMING_STATE                  (1 << 27) | (1 << 28) | (1 << 29) | (1 << 30)
    #define STATUS_BIT_BUSY                             (1 << 31)

    #define CONTROL_COMMAND_RESPONSE                    1
    #define CONTROL_IFFLEY                              2
    #define CONTROL_STREAM_INTENT                       3
    #define CONTROL_DEPTH_UNITS                         4
    #define CONTROL_MIN_MAX                             5
    #define CONTROL_DISPARITY                           6
    #define CONTROL_RECTIFICATION                       7
    #define CONTROL_EMITTER                             8
    #define CONTROL_TEMPERATURE                         9
    #define CONTROL_DEPTH_PARAMS                        10
    #define CONTROL_LAST_ERROR                          12
    #define CONTROL_EMBEDDED_COUNT                      13
    #define CONTROL_LR_EXPOSURE                         14
    #define CONTROL_LR_AUTOEXPOSURE_PARAMETERS          15
    #define CONTROL_SW_RESET                            16
    #define CONTROL_LR_GAIN                             17
    #define CONTROL_LR_EXPOSURE_MODE                    18
    #define CONTROL_DISPARITY_SHIFT                     19
    #define CONTROL_STATUS                              20
    #define CONTROL_LR_EXPOSURE_DISCOVERY               21
    #define CONTROL_LR_GAIN_DISCOVERY                   22
    #define CONTROL_HW_TIMESTAMP                        23

    #define COMMAND_DOWNLOAD_SPI_FLASH                  0x1A
    #define COMMAND_PROTECT_FLASH                       0x1C
    #define COMMAND_LED_ON                              0x14
    #define COMMAND_LED_OFF                             0x15
    #define COMMAND_GET_FWREVISION                      0x21
    #define COMMAND_GET_SPI_PROTECT                     0x23
    #define COMMAND_MODIFIER_DIRECT                     0x00000010
    
} // end namespace r200
<<<<<<< HEAD

#endif
=======
>>>>>>> 2a28e772

#endif<|MERGE_RESOLUTION|>--- conflicted
+++ resolved
@@ -314,10 +314,5 @@
     #define COMMAND_MODIFIER_DIRECT                     0x00000010
     
 } // end namespace r200
-<<<<<<< HEAD
-
-#endif
-=======
->>>>>>> 2a28e772
 
 #endif