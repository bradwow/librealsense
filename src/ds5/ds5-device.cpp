--- conflicted
+++ resolved
@@ -75,13 +75,8 @@
     public:
         explicit ds5_depth_sensor(const ds5_device* owner, std::shared_ptr<platform::uvc_device> uvc_device,
             std::unique_ptr<frame_timestamp_reader> timestamp_reader,
-<<<<<<< HEAD
-            std::shared_ptr<uvc::time_service> ts, device* owner_dev)
-            : uvc_sensor("Stereo Module", uvc_device, move(timestamp_reader), ts, owner_dev), _owner(owner)
-=======
             std::shared_ptr<platform::time_service> ts)
             : uvc_sensor("Stereo Module", uvc_device, move(timestamp_reader), ts, owner), _owner(owner)
->>>>>>> 3e8d9d0b
         {}
 
         rs2_intrinsics get_intrinsics(const stream_profile& profile) const override
@@ -136,7 +131,7 @@
         std::unique_ptr<frame_timestamp_reader> ds5_timestamp_reader_backup(new ds5_timestamp_reader(backend.create_time_service()));
         auto depth_ep = std::make_shared<ds5_depth_sensor>(this, std::make_shared<platform::multi_pins_uvc_device>(depth_devices),
                                                        std::unique_ptr<frame_timestamp_reader>(new ds5_timestamp_reader_from_metadata(std::move(ds5_timestamp_reader_backup))),
-                                                       backend.create_time_service(), this);
+                                                       backend.create_time_service());
         depth_ep->register_xu(depth_xu); // make sure the XU is initialized everytime we power the camera
 
 
