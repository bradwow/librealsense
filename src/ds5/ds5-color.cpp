--- conflicted
+++ resolved
@@ -20,8 +20,25 @@
 
 namespace librealsense
 {
+    ds5_color::ds5_color(std::shared_ptr<context> ctx,
+        const platform::backend_device_group& group)
+        : ds5_device(ctx, group), device(ctx),
+          _color_stream(new stream(ctx, RS2_STREAM_COLOR))
+    {
+        using namespace ds;
+
+        _color_calib_table_raw = [this]() { return get_raw_calibration_table(rgb_calibration_id); };
+        _color_extrinsic = std::make_shared<lazy<rs2_extrinsics>>([this]() { return from_pose(get_color_stream_extrinsic(*_color_calib_table_raw)); });
+
+        auto color_devs_info = filter_by_mi(group.uvc_devices, 3); // TODO check
+        if (color_devs_info.size() != 1)
+            throw invalid_value_exception(to_string() << "RS4XX with RGB models are expected to include a single color device! - "
+                << color_devs_info.size() << " found");
+
+        auto color_ep = create_color_device(ctx, color_devs_info);
+    }
+
     class ds5_color_sensor : public uvc_sensor, public video_sensor_interface
-<<<<<<< HEAD
     {
     public:
         explicit ds5_color_sensor(ds5_color* owner,
@@ -32,7 +49,10 @@
 
         rs2_intrinsics get_intrinsics(const stream_profile& profile) const override
         {
-            throw not_implemented_exception("Color Intrinsics are not available!");
+            return get_intrinsic_by_resolution(
+                *_owner->_color_calib_table_raw,
+                ds::calibration_table_id::rgb_calibration_id,
+                profile.width, profile.height);
         }
 
         stream_profiles init_stream_profiles() override
@@ -67,55 +87,6 @@
 
         auto color_ep = std::make_shared<ds5_color_sensor>(this, backend.create_uvc_device(color_devices_info.front()),
             std::unique_ptr<frame_timestamp_reader>(new ds5_timestamp_reader_from_metadata(move(ds5_timestamp_reader_backup))));
-=======
-    {
-    public:
-        explicit ds5_color_sensor(const ds5_color* owner, std::shared_ptr<platform::uvc_device> uvc_device,
-            std::unique_ptr<frame_timestamp_reader> timestamp_reader,
-            std::shared_ptr<platform::time_service> ts)
-            : uvc_sensor("RGB Camera", uvc_device, move(timestamp_reader), ts, owner), _owner(owner)
-        {}
-
-        rs2_intrinsics get_intrinsics(const stream_profile& profile) const override
-        {
-            return get_intrinsic_by_resolution(
-                *_owner->_color_calib_table_raw,
-                ds::calibration_table_id::rgb_calibration_id,
-                profile.width, profile.height);
-        }
-
-    private:
-        const ds5_color* _owner;
-    };
-
-    ds5_color::ds5_color(const platform::backend& backend,
-        const platform::backend_device_group& group)
-        : ds5_device(backend, group)
-    {
-        using namespace ds;
-
-        _color_calib_table_raw = [this]() { return get_raw_calibration_table(rgb_calibration_id); };
-        _color_extrinsic = [this]() { return get_color_stream_extrinsic(*_color_calib_table_raw); };
-
-        std::shared_ptr<uvc_sensor> color_ep;
-
-        auto color_devs_info = filter_by_mi(group.uvc_devices, 3); // TODO check
-        if (color_devs_info.size() != 1)
-            throw invalid_value_exception(to_string() << "RS4XX with RGB models are expected to include a single color device! - "
-                << color_devs_info.size() << " found");
-
-        color_ep = create_color_device(backend, color_devs_info);
-    }
-
-    std::shared_ptr<uvc_sensor> ds5_color::create_color_device(const platform::backend& backend,
-        const std::vector<platform::uvc_device_info>& color_devices_info)
-    {
-        std::unique_ptr<frame_timestamp_reader> ds5_timestamp_reader_backup(new ds5_timestamp_reader(backend.create_time_service()));
-
-        auto color_ep = std::make_shared<ds5_color_sensor>(this,backend.create_uvc_device(color_devices_info.front()),
-            std::unique_ptr<frame_timestamp_reader>(new ds5_timestamp_reader_from_metadata(std::move(ds5_timestamp_reader_backup))),
-            backend.create_time_service());
->>>>>>> 744ccde0
 
         _color_device_idx = add_sensor(color_ep);
 
@@ -168,38 +139,8 @@
         color_ep->register_metadata(RS2_FRAME_METADATA_GAIN_LEVEL, make_attribute_parser(&md_rgb_control::gain, md_rgb_control_attributes::gain_attribute, md_prop_offset));
         color_ep->register_metadata(RS2_FRAME_METADATA_ACTUAL_EXPOSURE, make_attribute_parser(&md_rgb_control::manual_exp, md_rgb_control_attributes::manual_exp_attribute, md_prop_offset));
         color_ep->register_metadata(RS2_FRAME_METADATA_AUTO_EXPOSURE, make_attribute_parser(&md_rgb_control::ae_mode, md_rgb_control_attributes::ae_mode_attribute, md_prop_offset));
-        color_ep->set_pose(lazy<pose>([this]() {return get_device_position(_color_device_idx); }));
 
         return color_ep;
     }
 
-<<<<<<< HEAD
-    ds5_color::ds5_color(std::shared_ptr<context> ctx,
-                         const platform::backend_device_group& group)
-        : device(ctx), ds5_device(ctx, group), _color_stream(new stream(ctx, RS2_STREAM_COLOR))
-=======
-    pose ds5_color::get_device_position(unsigned int subdevice) const
->>>>>>> 744ccde0
-    {
-        if (subdevice == _color_device_idx)
-        {
-            return inverse(*_color_extrinsic);
-        }
-
-<<<<<<< HEAD
-        std::shared_ptr<uvc_sensor> color_ep;
-        // Add RGB Sensor
-
-        auto color_devs_info = filter_by_mi(group.uvc_devices, 3); // TODO check
-        if (color_devs_info.size() != 1)
-            throw invalid_value_exception(to_string() << "RS400 with RGB models are expected to include a single color device! - "
-                << color_devs_info.size() << " found");
-
-        create_color_device(ctx, color_devs_info);
-
-        // TODO: Set depth to color extrinsics
-=======
-        return ds5_device::get_device_position(subdevice);
->>>>>>> 744ccde0
-    }
 }