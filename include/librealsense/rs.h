--- conflicted
+++ resolved
@@ -146,18 +146,12 @@
     RS_OPTION_R200_DEPTH_CONTROL_TEXTURE_DIFFERENCE_THRESHOLD = 59, 
     RS_OPTION_R200_DEPTH_CONTROL_SECOND_PEAK_THRESHOLD        = 60, 
     RS_OPTION_R200_DEPTH_CONTROL_NEIGHBOR_THRESHOLD           = 61, 
-<<<<<<< HEAD
     RS_OPTION_R200_DEPTH_CONTROL_LR_THRESHOLD                 = 62,
-    RS_OPTION_F200_GVD                                        = 63,         // Temp- for debug purposes only
-    RS_OPTION_COUNT                                           = 64,
-=======
-    RS_OPTION_R200_DEPTH_CONTROL_LR_THRESHOLD                 = 62, 
     RS_OPTION_FISHEYE_COLOR_EXPOSURE                          = 63,
     RS_OPTION_FISHEYE_COLOR_GAIN                              = 64,
     RS_OPTION_FISHEYE_STROBE                                  = 65,
     RS_OPTION_FISHEYE_EXT_TRIG                                = 66,
     RS_OPTION_COUNT                                           = 67,
->>>>>>> c2dda1df
     RS_OPTION_MAX_ENUM = 0x7FFFFFFF
 } rs_option;
 
