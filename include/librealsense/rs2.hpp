// License: Apache 2.0. See LICENSE file in root directory.
// Copyright(c) 2015 Intel Corporation. All Rights Reserved.

#ifndef LIBREALSENSE_RS2_HPP
#define LIBREALSENSE_RS2_HPP

#include "rs2.h"
#include "rscore2.hpp"

#include <string>
#include <vector>
#include <memory>
#include <functional>
#include <exception>
#include <ostream>
#include <iostream>
#include <atomic>
#include <condition_variable>

namespace rs2
{
    class error : public std::runtime_error
    {
        std::string function, args;
        rs2_exception_type type;
    public:
        explicit error(rs2_error * err) : runtime_error(rs2_get_error_message(err))
        {
            function = (nullptr != rs2_get_failed_function(err)) ? rs2_get_failed_function(err) : std::string();
            args = (nullptr != rs2_get_failed_args(err)) ? rs2_get_failed_args(err) : std::string();
            type = rs2_get_librealsense_exception_type(err);
            rs2_free_error(err);
        }

        const std::string& get_failed_function() const
        {
            return function;
        }

        const std::string& get_failed_args() const
        {
            return args;
        }

        rs2_exception_type get_type() const { return type; }

        static void handle(rs2_error * e);
    };

#define RS2_ERROR_CLASS(name, base) \
    class name : public base\
    {\
    public:\
        explicit name(rs2_error * e) noexcept : base(e) {}\
    }

    RS2_ERROR_CLASS(recoverable_error, error);
    RS2_ERROR_CLASS(unrecoverable_error, error);
    RS2_ERROR_CLASS(camera_disconnected_error, unrecoverable_error);
    RS2_ERROR_CLASS(backend_error, unrecoverable_error);
    RS2_ERROR_CLASS(device_in_recovery_mode_error, unrecoverable_error);
    RS2_ERROR_CLASS(invalid_value_error, recoverable_error);
    RS2_ERROR_CLASS(wrong_api_call_sequence_error, recoverable_error);
    RS2_ERROR_CLASS(not_implemented_error, recoverable_error);
#undef RS2_ERROR_CLASS

    inline void error::handle(rs2_error * e)
    {
        if (e)
        {
            auto h = rs2_get_librealsense_exception_type(e);
            switch (h) {
            case RS2_EXCEPTION_TYPE_CAMERA_DISCONNECTED:
                throw camera_disconnected_error(e);
            case RS2_EXCEPTION_TYPE_BACKEND:
                throw backend_error(e);
            case RS2_EXCEPTION_TYPE_INVALID_VALUE:
                throw invalid_value_error(e);
            case RS2_EXCEPTION_TYPE_WRONG_API_CALL_SEQUENCE:
                throw wrong_api_call_sequence_error(e);
            case RS2_EXCEPTION_TYPE_NOT_IMPLEMENTED:
                throw not_implemented_error(e);
            case RS2_EXCEPTION_TYPE_DEVICE_IN_RECOVERY_MODE:
                throw device_in_recovery_mode_error(e);
            default:
                throw error(e);
                break;
            }
        }
    }

    class context;
    class device;
    class device_list;
    class syncer;

    struct stream_profile
    {
        rs2_stream stream;
        int width;
        int height;
        int fps;
        rs2_format format;

        bool match(const stream_profile& other) const
        {
            if (stream != RS2_STREAM_ANY && other.stream != RS2_STREAM_ANY && (stream != other.stream))
                return false;
            if (format != RS2_FORMAT_ANY && other.format != RS2_FORMAT_ANY && (format != other.format))
                return false;
            if (fps != 0 && other.fps != 0 && (fps != other.fps))
                return false;
            if (width != 0 && other.width != 0 && (width != other.width))
                return false;
            if (height != 0 && other.height != 0 && (height != other.height))
                return false;
            return true;
        }

        bool contradicts(const std::vector<stream_profile>& requests) const
        {
            for (auto request : requests)
            {
                if (fps != 0 && request.fps != 0 && (fps != request.fps))
                    return true;
                if (width != 0 && request.width != 0 && (width != request.width))
                    return true;
                if (height != 0 && request.height != 0 && (height != request.height))
                    return true;
            }
            return false;
        }

        bool has_wildcards() const
        {
            return (fps == 0 || width == 0 || height == 0 || stream == rs2_stream::RS2_STREAM_ANY || format == RS2_FORMAT_ANY);
        }
    };

    inline bool operator==(const stream_profile& a, const stream_profile& b)
    {
        return (a.width == b.width) && (a.height == b.height) && (a.fps == b.fps) && (a.format == b.format) && (a.stream == b.stream);
    }

    class notification
    {
    public:
        notification(rs2_notification* notification)
        {
            rs2_error * e = nullptr;
            _description = rs2_get_notification_description(notification, &e);
            error::handle(e);
            _timestamp = rs2_get_notification_timestamp(notification, &e);
            error::handle(e);
            _severity = rs2_get_notification_severity(notification, &e);
            error::handle(e);
            _category = rs2_get_notification_category(notification, &e);
            error::handle(e);
        }

        notification()
            : _description(""),
              _timestamp(-1),
              _severity(RS2_LOG_SEVERITY_COUNT),
              _category(RS2_NOTIFICATION_CATEGORY_COUNT)
        {}

        /**
        * retrieve the notification category
        * \return            the notification category
        */
        rs2_notification_category get_category() const
        {
            return _category;
        }
        /**
        * retrieve the notification description
        * \return            the notification description
        */
        std::string get_description() const
        {
            return _description;
        }

        /**
        * retrieve the notification arrival timestamp
        * \return            the arrival timestamp
        */
        double get_timestamp() const
        {
            return _timestamp;
        }

        /**
        * retrieve the notification severity
        * \return            the severity
        */
        rs2_log_severity get_severity() const
        {
            return _severity;
        }

    private:
        std::string _description;
        double _timestamp;
        rs2_log_severity _severity;
        rs2_notification_category _category;
    };

    class frame
    {
    public:
        frame() : frame_ref(nullptr) {}
        frame(rs2_frame * frame_ref) : frame_ref(frame_ref) {}
        frame(frame&& other) : frame_ref(other.frame_ref) { other.frame_ref = nullptr; }
        frame& operator=(frame other)
        {
            swap(other);
            return *this;
        }
        void swap(frame& other)
        {
            std::swap(frame_ref, other.frame_ref);
        }

        /**
        * relases the frame handle
        */
        ~frame()
        {
            if (frame_ref)
            {
                rs2_release_frame(frame_ref);
            }
        }

        operator bool() const { return frame_ref != nullptr; }

        /**
        * retrieve the time at which the frame was captured
        * \return            the timestamp of the frame, in milliseconds since the device was started
        */
        double get_timestamp() const
        {
            rs2_error * e = nullptr;
            auto r = rs2_get_frame_timestamp(frame_ref, &e);
            error::handle(e);
            return r;
        }

        /** retrieve the timestamp domain
        * \return            timestamp domain (clock name) for timestamp values
        */
        rs2_timestamp_domain get_frame_timestamp_domain() const
        {
            rs2_error * e = nullptr;
            auto r = rs2_get_frame_timestamp_domain(frame_ref, &e);
            error::handle(e);
            return r;
        }

        /** retrieve the current value of a single frame_metadata
        * \param[in] frame_metadata  the frame_metadata whose value should be retrieved
        * \return            the value of the frame_metadata
        */
        rs2_metadata_t get_frame_metadata(rs2_frame_metadata frame_metadata) const
        {
            rs2_error * e = nullptr;
            auto r = rs2_get_frame_metadata(frame_ref, frame_metadata, &e);
            error::handle(e);
            return r;
        }

        /** determine if the device allows a specific metadata to be queried
        * \param[in] frame_metadata  the frame_metadata to check for support
        * \return            true if the frame_metadata can be queried
        */
        bool supports_frame_metadata(rs2_frame_metadata frame_metadata) const
        {
            rs2_error * e = nullptr;
            auto r = rs2_supports_frame_metadata(frame_ref, frame_metadata, &e);
            error::handle(e);
            return r != 0;
        }

        /**
        * retrieve frame number (from frame handle)
        * \return               the frame nubmer of the frame, in milliseconds since the device was started
        */
        unsigned long long get_frame_number() const
        {
            rs2_error * e = nullptr;
            auto r = rs2_get_frame_number(frame_ref, &e);
            error::handle(e);
            return r;
        }

        /**
        * retrieve data from frame handle
        * \return               the pointer to the start of the frame data
        */
        const void * get_data() const
        {
            rs2_error * e = nullptr;
            auto r = rs2_get_frame_data(frame_ref, &e);
            error::handle(e);
            return r;
        }

        /**
        * returns image width in pixels
        * \return        frame width in pixels
        */
        int get_width() const
        {
            rs2_error * e = nullptr;
            auto r = rs2_get_frame_width(frame_ref, &e);
            error::handle(e);
            return r;
        }

        /**
        * returns image height in pixels
        * \return        frame height in pixels
        */
        int get_height() const
        {
            rs2_error * e = nullptr;
            auto r = rs2_get_frame_height(frame_ref, &e);
            error::handle(e);
            return r;
        }

        /**
        * retrieve frame stride, meaning the actual line width in memory in bytes (not the logical image width)
        * \return            stride in bytes
        */
        int get_stride_in_bytes() const
        {
            rs2_error * e = nullptr;
            auto r = rs2_get_frame_stride_in_bytes(frame_ref, &e);
            error::handle(e);
            return r;
        }

        /**
        * retrieve bits per pixel
        * \return            number of bits per one pixel
        */
        int get_bits_per_pixel() const
        {
            rs2_error * e = nullptr;
            auto r = rs2_get_frame_bits_per_pixel(frame_ref, &e);
            error::handle(e);
            return r;
        }

        int get_bytes_per_pixel() const { return get_bits_per_pixel() / 8; }

        /**
        * retrieve pixel format of the frame
        * \return               pixel format as described in rs2_format enum
        */
        rs2_format get_format() const
        {
            rs2_error * e = nullptr;
            auto r = rs2_get_frame_format(frame_ref, &e);
            error::handle(e);
            return r;
        }

        /**
        * retrieve the origin stream type that produced the frame
        * \return               stream type of the frame
        */
        rs2_stream get_stream_type() const
        {
            rs2_error * e = nullptr;
            auto s = rs2_get_frame_stream_type(frame_ref, &e);
            error::handle(e);
            return s;
        }

        /**
        * create additional reference to a frame without duplicating frame data
        * \param[out] result     new frame reference, release by destructor
        * \return                true if cloning was successful
        */
        bool try_clone_ref(frame* result) const
        {
            rs2_error * e = nullptr;
            auto s = rs2_clone_frame_ref(frame_ref, &e);
            error::handle(e);
            if (!s) return false;
            *result = frame(s);
            return true;
        }

    private:
        friend class frame_queue;
        friend class syncer;

        rs2_frame* frame_ref;
        frame(const frame&) = delete;
    };



    template<class T>
    class frame_callback : public rs2_frame_callback
    {
        T on_frame_function;
    public:
        explicit frame_callback(T on_frame) : on_frame_function(on_frame) {}

        void on_frame(rs2_frame * fref) override
        {
            on_frame_function(frame{ fref });
        }

        void release() override { delete this; }
    };

    template<class T>
    class notifications_callback : public rs2_notifications_callback
    {
        T on_notification_function;
    public:
        explicit notifications_callback(T on_notification) : on_notification_function(on_notification) {}

        void on_notification(rs2_notification* _notification) override
        {
            on_notification_function(notification{ _notification });
        }

        void release() override { delete this; }
    };

    class event_information;

    template<class T>
    class devices_changed_callback : public rs2_devices_changed_callback
    {
        T _callback;

    public:
        explicit devices_changed_callback(T callback) : _callback(callback) {}

        void on_devices_changed(rs2_device_list* removed, rs2_device_list* added) override
        {
            std::shared_ptr<rs2_device_list> old(removed, rs2_delete_device_list);
            std::shared_ptr<rs2_device_list> news(added, rs2_delete_device_list);


            event_information info({device_list(old), device_list(news)});
            _callback(info);
        }

        void release() override { delete this; }
    };

    struct option_range
    {
        float min;
        float max;
        float def;
        float step;
    };

    struct region_of_interest
    {
        int min_x;
        int min_y;
        int max_x;
        int max_y;
    };

    class advanced
    {
    public:
        explicit advanced(std::shared_ptr<rs2_device> dev)
            : _dev(dev) {}

        advanced& operator=(const std::shared_ptr<rs2_device> dev)
        {
            _dev = dev;
            return *this;
        }

        std::vector<uint8_t> send_and_receive_raw_data(const std::vector<uint8_t>& input) const
        {
            std::vector<uint8_t> results;

            rs2_error* e = nullptr;
            std::shared_ptr<rs2_raw_data_buffer> list(
                rs2_send_and_receive_raw_data(_dev.get(), (void*)input.data(), (uint32_t)input.size(), &e),
                rs2_delete_raw_data);
            error::handle(e);

            auto size = rs2_get_raw_data_size(list.get(), &e);
            error::handle(e);

            auto start = rs2_get_raw_data(list.get(), &e);

            results.insert(results.begin(), start, start + size);

            return results;
        }

    private:
        std::shared_ptr<rs2_device> _dev;
    };

    typedef std::vector<frame> frameset;

    class syncer
    {
    public:
        syncer()
        {
            rs2_error* e = nullptr;
            _syncer = std::shared_ptr<rs2_syncer>(
                    rs2_create_syncer(&e),
                    rs2_delete_syncer);
            error::handle(e);
        }

        /**
        * Wait until coherent set of frames becomes available
        * \param[in] timeout_ms   Max time in milliseconds to wait until an exception will be thrown
        * \return Set of coherent frames
        */
        frameset wait_for_frames(unsigned int timeout_ms = 5000) const
        {
            frameset results;
            std::vector<rs2_frame*> frame_refs(RS2_STREAM_COUNT, nullptr);
            rs2_error* e = nullptr;
            rs2_wait_for_frames(_syncer.get(), timeout_ms, frame_refs.data(), &e);
            error::handle(e);
            for (rs2_frame* ref : frame_refs)
            {
                if (ref) results.emplace_back(ref);
            }
            return results;
        }

        /**
        * Check if a coherent set of frames is available
        * \param[out] result      New coherent frame-set
        * \return true if new frame-set was stored to result
        */
        bool poll_for_frames(frameset* result) const
        {
            std::vector<rs2_frame*> frame_refs(RS2_STREAM_COUNT, nullptr);
            rs2_error* e = nullptr;
            auto res = rs2_poll_for_frames(_syncer.get(), frame_refs.data(), &e);
            error::handle(e);

            if (res)
            {
                result->clear();
                for (rs2_frame* ref : frame_refs)
                {
                    if (ref) result->emplace_back(ref);
                }
                return true;
            }
            return false;
        }

        /**
        * Syncronize new frame
        * \param[in] f - frame handle to enqueue (this operation passed ownership to the syncer)
        */
        void enqueue(frame f) const
        {
            rs2_sync_frame(f.frame_ref, _syncer.get()); // noexcept
            f.frame_ref = nullptr; // frame has been essentially moved from
        }

        void operator()(frame f) const
        {
            enqueue(std::move(f));
        }
    private:
        friend class device;
        std::shared_ptr<rs2_syncer> _syncer;

        syncer(std::shared_ptr<rs2_syncer> s) : _syncer(s) {}
    };

<<<<<<< HEAD

    class device
=======
    class sensor
>>>>>>> d1b0c1c7
    {
    public:
        /**
        * open subdevice for exclusive access, by committing to a configuration
        * \param[in] profile    configuration commited by the device
        */
        void open(const stream_profile& profile) const
        {
            rs2_error* e = nullptr;
            rs2_open(_sensor.get(),
                profile.stream,
                profile.width,
                profile.height,
                profile.fps,
                profile.format,
                &e);
            error::handle(e);
        }

        /**
        * check if specific camera info is supported
        * \param[in] info    the parameter to check for support
        * \return                true if the parameter both exist and well-defined for the specific device
        */
        bool supports(rs2_camera_info info) const
        {
            rs2_error* e = nullptr;
            auto is_supported = rs2_supports_sensor_info(_sensor.get(), info, &e);
            error::handle(e);
            return is_supported > 0;
        }

        /**
        * retrieve camera specific information, like versions of various internal components
        * \param[in] info     camera info type to retrieve
        * \return             the requested camera info string, in a format specific to the device model
        */
        const char* get_info(rs2_camera_info info) const
        {
            rs2_error* e = nullptr;
            auto result = rs2_get_sensor_info(_sensor.get(), info, &e);
            error::handle(e);
            return result;
        }

        /**
        * open subdevice for exclusive access, by committing to composite configuration, specifying one or more stream profiles
        * this method should be used for interdependent  streams, such as depth and infrared, that have to be configured together
        * \param[in] profiles   vector of configurations to be commited by the device
        */
        void open(const std::vector<stream_profile>& profiles) const
        {
            rs2_error* e = nullptr;

            std::vector<rs2_format> formats;
            std::vector<int> widths;
            std::vector<int> heights;
            std::vector<int> fpss;
            std::vector<rs2_stream> streams;
            for (auto& p : profiles)
            {
                formats.push_back(p.format);
                widths.push_back(p.width);
                heights.push_back(p.height);
                fpss.push_back(p.fps);
                streams.push_back(p.stream);
            }

            rs2_open_multiple(_sensor.get(),
                streams.data(),
                widths.data(),
                heights.data(),
                fpss.data(),
                formats.data(),
                static_cast<int>(profiles.size()),
                &e);
            error::handle(e);
        }

        /**
        * close subdevice for exclusive access
        * this method should be used for releasing device resource
        */
        void close() const
        {
            rs2_error* e = nullptr;
            rs2_close(_sensor.get(), &e);
            error::handle(e);
        }

        /**
        * Start passing frames into user provided callback
        * \param[in] callback   Stream callback, can be any callable object accepting rs2::frame
        */
        template<class T>
        void start(T callback) const
        {
            rs2_error * e = nullptr;
            rs2_start_cpp(_sensor.get(), new frame_callback<T>(std::move(callback)), &e);
            error::handle(e);
        }

        /**
        * stop streaming
        */
        void stop() const
        {
            rs2_error * e = nullptr;
            rs2_stop(_sensor.get(), &e);
            error::handle(e);
        }

        /**
        * check if particular option is read-only
        * \param[in] option     option id to be checked
        * \return true if option is read-only
        */
        bool is_option_read_only(rs2_option option)
        {
            rs2_error* e = nullptr;
            auto res = rs2_is_option_read_only(_sensor.get(), option, &e);
            error::handle(e);
            return res > 0;
        }

        /**
        * register notifications callback
        * \param[in] callback   notifications callback
        */
        template<class T>
        void set_notifications_callback(T callback) const
        {
            rs2_error * e = nullptr;
            rs2_set_notifications_callback_cpp(_sensor.get(),
                new notifications_callback<T>(std::move(callback)), &e);
            error::handle(e);
        }

        /**
        * read option value from the device
        * \param[in] option   option id to be queried
        * \return value of the option
        */
        float get_option(rs2_option option) const
        {
            rs2_error* e = nullptr;
            auto res = rs2_get_option(_sensor.get(), option, &e);
            error::handle(e);
            return res;
        }

        /**
        * retrieve the available range of values of a supported option
        * \return option  range containing minimum and maximum values, step and default value
        */
        option_range get_option_range(rs2_option option) const
        {
            option_range result;
            rs2_error* e = nullptr;
            rs2_get_option_range(_sensor.get(), option,
                &result.min, &result.max, &result.step, &result.def, &e);
            error::handle(e);
            return result;
        }

        /**
        * write new value to device option
        * \param[in] option     option id to be queried
        * \param[in] value      new value for the option
        */
        void set_option(rs2_option option, float value) const
        {
            rs2_error* e = nullptr;
            rs2_set_option(_sensor.get(), option, value, &e);
            error::handle(e);
        }

        /**
        * check if particular option is supported by a subdevice
        * \param[in] option     option id to be checked
        * \return true if option is supported
        */
        bool supports(rs2_option option) const
        {
            rs2_error* e = nullptr;
            auto res = rs2_supports_option(_sensor.get(), option, &e);
            error::handle(e);
            return res > 0;
        }

        /**
        * get option description
        * \param[in] option     option id to be checked
        * \return human-readable option description
        */
        const char* get_option_description(rs2_option option) const
        {
            rs2_error* e = nullptr;
            auto res = rs2_get_option_description(_sensor.get(), option, &e);
            error::handle(e);
            return res;
        }

        /**
        * get option value description (in case specific option value hold special meaning)
        * \param[in] option     option id to be checked
        * \param[in] value      value of the option
        * \return human-readable description of a specific value of an option or null if no special meaning
        */
        const char* get_option_value_description(rs2_option option, float val) const
        {
            rs2_error* e = nullptr;
            auto res = rs2_get_option_value_description(_sensor.get(), option, val, &e);
            error::handle(e);
            return res;
        }

        /**
        * check if physical subdevice is supported
        * \return   list of stream profiles that given subdevice can provide, should be released by rs2_delete_profiles_list
        */
        std::vector<stream_profile> get_stream_modes() const
        {
            std::vector<stream_profile> results;

            rs2_error* e = nullptr;
            std::shared_ptr<rs2_stream_modes_list> list(
                rs2_get_stream_modes(_sensor.get(), &e),
                rs2_delete_modes_list);
            error::handle(e);

            auto size = rs2_get_modes_count(list.get(), &e);
            error::handle(e);

            for (auto i = 0; i < size; i++)
            {
                stream_profile profile;
                rs2_get_stream_mode(list.get(), i,
                    &profile.stream,
                    &profile.width,
                    &profile.height,
                    &profile.fps,
                    &profile.format,
                    &e);
                error::handle(e);
                results.push_back(profile);
            }

            return results;
        }

        /*
        * retrieve stream intrinsics
        * \param[in] profile the stream profile to calculate the intrinsics for
        * \return intrinsics object
        */
        rs2_intrinsics get_intrinsics(stream_profile profile) const {
            rs2_error *e = nullptr;
            rs2_intrinsics intrinsics;
            rs2_get_stream_intrinsics(_sensor.get(),
                                      profile.stream,
                                      profile.width,
                                      profile.height,
                                      profile.fps,
                                      profile.format, &intrinsics, &e);
            error::handle(e);
            return intrinsics;
        }

        /**
         * returns scale and bias of a motion stream
         * \param stream    Motion stream type (Gyro / Accel / ...)
         */
        rs2_motion_device_intrinsic get_motion_intrinsics(rs2_stream stream) {
            rs2_error *e = nullptr;
            rs2_motion_device_intrinsic intrin;
            rs2_get_motion_intrinsics(_sensor.get(), stream, &intrin, &e);
            error::handle(e);
            return intrin;
        }

        /** Retrieves mapping between the units of the depth image and meters
         * This function is deprecated! Please use RS2_OPTION_DEPTH_UNITS instead
         * \return depth in meters corresponding to a depth value of 1
         */
        #ifdef __GNUC__
        __attribute__((deprecated))
        #elif defined(_MSC_VER)
        __declspec(deprecated)
        #endif
        float get_depth_scale() const
        {
            if (supports(RS2_OPTION_DEPTH_UNITS))
                return get_option(RS2_OPTION_DEPTH_UNITS);
            return 1.f;
        }

        sensor& operator=(const std::shared_ptr<rs2_sensor> dev)
        {
            _sensor.reset();
            _sensor = dev;
            return *this;
        }
        sensor& operator=(const sensor& dev)
        {
            *this = nullptr;
            _sensor = dev._sensor;
            return *this;
        }
        sensor() : _sensor(nullptr) {}

        operator bool() const
        {
            return _sensor != nullptr;
        }
        const rs2_sensor* get() const
        {
            return _sensor.get();
        }


    private:
        friend context;
        friend device_list;
        friend device;

        std::shared_ptr<rs2_sensor> _sensor;
        explicit sensor(std::shared_ptr<rs2_sensor> dev)
            : _sensor(dev)
        {
        }
    };


    class device
    {
    public:

        /**
        * returns the list of adjacent devices, sharing the same physical parent composite device
        * \return            the list of adjacent devices
        */
        std::vector<sensor> query_sensors() const
        {
            rs2_error* e = nullptr;
            std::shared_ptr<rs2_sensor_list> list(
                    rs2_query_sensors(_dev.get(), &e),
                    rs2_delete_sensor_list);
            error::handle(e);

            auto size = rs2_get_sensors_count(list.get(), &e);
            error::handle(e);

            std::vector<sensor> results;
            for (auto i = 0; i < size; i++)
            {
                std::shared_ptr<rs2_sensor> dev(
                        rs2_create_sensor(list.get(), i, &e),
                        rs2_delete_sensor);
                error::handle(e);

                sensor rs2_dev(dev);
                results.push_back(rs2_dev);
            }

            return results;
        }

        /**
        * check if specific camera info is supported
        * \param[in] info    the parameter to check for support
        * \return                true if the parameter both exist and well-defined for the specific device
        */
        bool supports(rs2_camera_info info) const
        {
            rs2_error* e = nullptr;
            auto is_supported = rs2_supports_device_info(_dev.get(), info, &e);
            error::handle(e);
            return is_supported > 0;
        }

        /**
        * retrieve camera specific information, like versions of various internal components
        * \param[in] info     camera info type to retrieve
        * \return             the requested camera info string, in a format specific to the device model
        */
        const char* get_info(rs2_camera_info info) const
        {
            rs2_error* e = nullptr;
            auto result = rs2_get_device_info(_dev.get(), info, &e);
            error::handle(e);
            return result;
        }

        /**
        * send hardware reset request to the device
        */
        void hardware_reset()
        {
            rs2_error* e = nullptr;

            rs2_hardware_reset(_dev.get(), &e);
            error::handle(e);
        }

        device& operator=(const std::shared_ptr<rs2_device> dev)
        {
            _dev.reset();
            _dev = dev;
            return *this;
        }
        device& operator=(const device& dev)
        {
            *this = nullptr;
            _dev = dev._dev;
            return *this;
        }
        device() : _dev(nullptr) {}

        operator bool() const
        {
            return _dev != nullptr;
        }
        const rs2_device* get() const
        {
            return _dev.get();
        }


    private:
        friend context;
        friend device_list;

        std::shared_ptr<rs2_device> _dev;
        explicit device(std::shared_ptr<rs2_device> dev) : _dev(dev)
        {
        }
    };

<<<<<<< HEAD

    class roi_device
    {
    private:
        device m_device;
    public:
        roi_device(device sensor)
        {
            rs2_error* e = nullptr;
            if(rs2_is_sensor(sensor.get(), RS2_EXTENSION_TYPE_ROI, &e) == 0)
            {
                throw std::invalid_argument("Sensor does not support ROI extension");
            }
            error::handle(e);
            m_device = sensor;
        }

        virtual void set(const region_of_interest& roi)
        {
            rs2_error* e = nullptr;
            rs2_set_region_of_interest(m_device.get(), roi.min_x,roi.min_y,roi.max_x,roi.max_y, &e);
            error::handle(e);
        }
        virtual region_of_interest get() const
        {
            region_of_interest roi {};
            rs2_error* e = nullptr;
            rs2_get_region_of_interest(m_device.get(), &roi.min_x,&roi.min_y,&roi.max_x,&roi.max_y, &e);
            error::handle(e);
            return roi;
        }
    };

    inline bool operator==(const device& a, const device& b)
    {
        return (std::string(a.get_camera_info(RS2_CAMERA_INFO_DEVICE_NAME)) == b.get_camera_info(RS2_CAMERA_INFO_DEVICE_NAME)) &&
               (std::string(a.get_camera_info(RS2_CAMERA_INFO_MODULE_NAME)) == b.get_camera_info(RS2_CAMERA_INFO_MODULE_NAME)) &&
               (std::string(a.get_camera_info(RS2_CAMERA_INFO_DEVICE_SERIAL_NUMBER)) == b.get_camera_info(RS2_CAMERA_INFO_DEVICE_SERIAL_NUMBER));
    }

    inline bool operator!=(const device& a, const device& b)
    {
        return !(a == b);
    }

=======
>>>>>>> d1b0c1c7
    class device_list
    {
    public:
        explicit device_list(std::shared_ptr<rs2_device_list> list)
            : _list(move(list)) {}

        device_list()
            : _list(nullptr) {}

        operator std::vector<device>() const
        {
            std::vector<device> res;
            for (auto&& dev : *this) res.push_back(dev);
            return res;
        }

        device_list& operator=(std::shared_ptr<rs2_device_list> list)
        {
            _list = move(list);
            return *this;
        }

        device operator[](uint32_t index) const
        {
            rs2_error* e = nullptr;
            std::shared_ptr<rs2_device> dev(
                rs2_create_device(_list.get(), index, &e),
                rs2_delete_device);
            error::handle(e);

            return device(dev);
        }

        uint32_t size() const
        {
            rs2_error* e = nullptr;
            auto size = rs2_get_device_count(_list.get(), &e);
            error::handle(e);
            return size;
        }

        device front() const { return std::move((*this)[0]); }
        device back() const
        {
            return std::move((*this)[size() - 1]);
        }

        class device_list_iterator
        {
            device_list_iterator(
                const device_list& device_list,
                uint32_t uint32_t)
                : _list(device_list),
                  _index(uint32_t)
            {
            }

        public:
            device operator*() const
            {
                return _list[_index];
            }
            bool operator!=(const device_list_iterator& other) const
            {
                return other._index != _index || &other._list != &_list;
            }
            bool operator==(const device_list_iterator& other) const
            {
                return !(*this != other);
            }
            device_list_iterator& operator++()
            {
                _index++;
                return *this;
            }
        private:
            friend device_list;
            const device_list& _list;
            uint32_t _index;
        };

        device_list_iterator begin() const
        {
            return device_list_iterator(*this, 0);
        }
        device_list_iterator end() const
        {
            return device_list_iterator(*this, size());
        }
        const rs2_device_list* get_list() const
        {
            return _list.get();
        }

    private:
        std::shared_ptr<rs2_device_list> _list;
    };


    class event_information
    {
    public:
        event_information(device_list removed, device_list added)
            :_removed(removed), _added(added){}

        /**
        * check if specific device was disconnected
        * \return            true if device disconnected, false if device connected
        */
        bool was_removed(const rs2::device& dev) const
        {
            rs2_error * e = nullptr;

            if(!dev)
                return false;

            auto res =  rs2_device_list_contains(_removed.get_list(), dev.get(), &e);
            error::handle(e);

            return res > 0;
        }

        /**
        * returns a list of all newly connected devices
        * \return            the list of all new connected devices
        */
        device_list get_new_devices()  const
        {
            return _added;
        }

    private:
        device_list _removed;
        device_list _added;
    };

    /**
    * default librealsense context class
    * includes realsense API version as provided by RS2_API_VERSION macro
    */
    class context
    {
    public:
        context()
        {
            rs2_error* e = nullptr;
            _context = std::shared_ptr<rs2_context>(
                rs2_create_context(RS2_API_VERSION, &e),
                rs2_delete_context);
            error::handle(e);
        }

        /**
        * create a static snapshot of all connected devices at the time of the call
        * \return            the list of devices connected devices at the time of the call
        */
        device_list query_devices() const
        {
            rs2_error* e = nullptr;
            std::shared_ptr<rs2_device_list> list(
                rs2_query_devices(_context.get(), &e),
                rs2_delete_device_list);
            error::handle(e);

            return device_list(list);
        }

        /**
        * \return            the time at specific time point, in live and redord contextes it will return the system time and in playback contextes it will return the recorded time
        */
        double get_time()
        {
            rs2_error* e = nullptr;
            auto time = rs2_get_context_time(_context.get(), &e);

            error::handle(e);

            return time;
        }

        /**
        * register devices changed callback
        * \param[in] callback   devices changed callback
        */
        template<class T>
        void set_devices_changed_callback(T callback) const
        {
            rs2_error * e = nullptr;
            rs2_set_devices_changed_callback_cpp(_context.get(),
                new devices_changed_callback<T>(std::move(callback)), &e);
            error::handle(e);
        }
    protected:
        std::shared_ptr<rs2_context> _context;
    };



    class recording_context : public context
    {
    public:
        /**
        * create librealsense context that will try to record all operations over librealsense into a file
        * \param[in] filename string representing the name of the file to record
        */
        recording_context(const std::string& filename,
                          const std::string& section = "",
                          rs2_recording_mode mode = RS2_RECORDING_MODE_BEST_QUALITY)
        {
            rs2_error* e = nullptr;
            _context = std::shared_ptr<rs2_context>(
                rs2_create_recording_context(RS2_API_VERSION, filename.c_str(), section.c_str(), mode, &e),
                rs2_delete_context);
            error::handle(e);
        }

        recording_context() = delete;
    };

    class mock_context : public context
    {
    public:
        /**
        * create librealsense context that given a file will respond to calls exactly as the recording did
        * if the user calls a method that was either not called during recording or violates causality of the recording error will be thrown
        * \param[in] filename string of the name of the file
        */
        mock_context(const std::string& filename,
                     const std::string& section = "")
        {
            rs2_error* e = nullptr;
            _context = std::shared_ptr<rs2_context>(
                rs2_create_mock_context(RS2_API_VERSION, filename.c_str(), section.c_str(), &e),
                rs2_delete_context);
            error::handle(e);
        }

        mock_context() = delete;
    };

    class frame_queue
    {
    public:
        /**
        * create frame queue. frame queues are the simplest x-platform synchronization primitive provided by librealsense
        * to help developers who are not using async APIs
        * param[in] capacity size of the frame queue
        */
        explicit frame_queue(unsigned int capacity)
        {
            rs2_error* e = nullptr;
            _queue = std::shared_ptr<rs2_frame_queue>(
                rs2_create_frame_queue(capacity, &e),
                rs2_delete_frame_queue);
            error::handle(e);
        }

        frame_queue() : frame_queue(1) {}

        /**
        * enqueue new frame into a queue
        * \param[in] f - frame handle to enqueue (this operation passed ownership to the queue)
        */
        void enqueue(frame f) const
        {
            rs2_enqueue_frame(f.frame_ref, _queue.get()); // noexcept
            f.frame_ref = nullptr; // frame has been essentially moved from
        }

        /**
        * wait until new frame becomes available in the queue and dequeue it
        * \return frame handle to be released using rs2_release_frame
        */
        frame wait_for_frame() const
        {
            rs2_error* e = nullptr;
            auto frame_ref = rs2_wait_for_frame(_queue.get(), &e);
            error::handle(e);
            return{ frame_ref };
        }

        /**
        * poll if a new frame is available and dequeue if it is
        * \param[out] f - frame handle
        * \return true if new frame was stored to f
        */
        bool poll_for_frame(frame* f) const
        {
            rs2_error* e = nullptr;
            rs2_frame* frame_ref = nullptr;
            auto res = rs2_poll_for_frame(_queue.get(), &frame_ref, &e);
            error::handle(e);
            if (res) *f = { frame_ref };
            return res > 0;
        }

        void operator()(frame f) const
        {
            enqueue(std::move(f));
        }

    private:
        std::shared_ptr<rs2_frame_queue> _queue;
    };

    inline void log_to_console(rs2_log_severity min_severity)
    {
        rs2_error * e = nullptr;
        rs2_log_to_console(min_severity, &e);
        error::handle(e);
    }

    inline void log_to_file(rs2_log_severity min_severity, const char * file_path = nullptr)
    {
        rs2_error * e = nullptr;
        rs2_log_to_file(min_severity, file_path, &e);
        error::handle(e);
    }
}

inline std::ostream & operator << (std::ostream & o, rs2_stream stream) { return o << rs2_stream_to_string(stream); }
inline std::ostream & operator << (std::ostream & o, rs2_format format) { return o << rs2_format_to_string(format); }
inline std::ostream & operator << (std::ostream & o, rs2_distortion distortion) { return o << rs2_distortion_to_string(distortion); }
inline std::ostream & operator << (std::ostream & o, rs2_option option) { return o << rs2_option_to_string(option); }
inline std::ostream & operator << (std::ostream & o, rs2_log_severity severity) { return o << rs2_log_severity_to_string(severity); }
inline std::ostream & operator << (std::ostream & o, rs2_camera_info camera_info) { return o << rs2_camera_info_to_string(camera_info); }
inline std::ostream & operator << (std::ostream & o, rs2_frame_metadata metadata) { return o << rs2_frame_metadata_to_string(metadata); }
inline std::ostream & operator << (std::ostream & o, rs2_timestamp_domain domain) { return o << rs2_timestamp_domain_to_string(domain); }
inline std::ostream & operator << (std::ostream & o, rs2_notification_category notificaton) { return o << rs2_notification_category_to_string(notificaton); }
inline std::ostream & operator << (std::ostream & o, rs2_visual_preset preset) { return o << rs2_visual_preset_to_string(preset); }
inline std::ostream & operator << (std::ostream & o, rs2_exception_type exception_type) { return o << rs2_exception_type_to_string(exception_type); }

#endif // LIBREALSENSE_RS2_HPP<|MERGE_RESOLUTION|>--- conflicted
+++ resolved
@@ -404,8 +404,6 @@
         frame(const frame&) = delete;
     };
 
-
-
     template<class T>
     class frame_callback : public rs2_frame_callback
     {
@@ -589,12 +587,7 @@
         syncer(std::shared_ptr<rs2_syncer> s) : _syncer(s) {}
     };
 
-<<<<<<< HEAD
-
-    class device
-=======
     class sensor
->>>>>>> d1b0c1c7
     {
     public:
         /**
@@ -928,6 +921,37 @@
         }
     };
 
+    class roi_sensor
+    {
+    private:
+        sensor m_sensor;
+    public:
+        roi_sensor(sensor sensor)
+        {
+            rs2_error* e = nullptr;
+            if(rs2_is_sensor(sensor.get(), RS2_EXTENSION_TYPE_ROI, &e) == 0)
+            {
+                throw std::invalid_argument("Sensor does not support ROI extension");
+            }
+            error::handle(e);
+            m_sensor = sensor;
+        }
+
+        virtual void set(const region_of_interest& roi)
+        {
+            rs2_error* e = nullptr;
+            rs2_set_region_of_interest(m_sensor.get(), roi.min_x,roi.min_y,roi.max_x,roi.max_y, &e);
+            error::handle(e);
+        }
+        virtual region_of_interest get() const
+        {
+            region_of_interest roi {};
+            rs2_error* e = nullptr;
+            rs2_get_region_of_interest(m_sensor.get(), &roi.min_x,&roi.min_y,&roi.max_x,&roi.max_y, &e);
+            error::handle(e);
+            return roi;
+        }
+    };
 
     class device
     {
@@ -1034,54 +1058,6 @@
         }
     };
 
-<<<<<<< HEAD
-
-    class roi_device
-    {
-    private:
-        device m_device;
-    public:
-        roi_device(device sensor)
-        {
-            rs2_error* e = nullptr;
-            if(rs2_is_sensor(sensor.get(), RS2_EXTENSION_TYPE_ROI, &e) == 0)
-            {
-                throw std::invalid_argument("Sensor does not support ROI extension");
-            }
-            error::handle(e);
-            m_device = sensor;
-        }
-
-        virtual void set(const region_of_interest& roi)
-        {
-            rs2_error* e = nullptr;
-            rs2_set_region_of_interest(m_device.get(), roi.min_x,roi.min_y,roi.max_x,roi.max_y, &e);
-            error::handle(e);
-        }
-        virtual region_of_interest get() const
-        {
-            region_of_interest roi {};
-            rs2_error* e = nullptr;
-            rs2_get_region_of_interest(m_device.get(), &roi.min_x,&roi.min_y,&roi.max_x,&roi.max_y, &e);
-            error::handle(e);
-            return roi;
-        }
-    };
-
-    inline bool operator==(const device& a, const device& b)
-    {
-        return (std::string(a.get_camera_info(RS2_CAMERA_INFO_DEVICE_NAME)) == b.get_camera_info(RS2_CAMERA_INFO_DEVICE_NAME)) &&
-               (std::string(a.get_camera_info(RS2_CAMERA_INFO_MODULE_NAME)) == b.get_camera_info(RS2_CAMERA_INFO_MODULE_NAME)) &&
-               (std::string(a.get_camera_info(RS2_CAMERA_INFO_DEVICE_SERIAL_NUMBER)) == b.get_camera_info(RS2_CAMERA_INFO_DEVICE_SERIAL_NUMBER));
-    }
-
-    inline bool operator!=(const device& a, const device& b)
-    {
-        return !(a == b);
-    }
-
-=======
->>>>>>> d1b0c1c7
     class device_list
     {
     public:
